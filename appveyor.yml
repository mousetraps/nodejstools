--- conflicted
+++ resolved
@@ -4,11 +4,8 @@
     except:
     - v1.1.x
     - v1.2.x
-<<<<<<< HEAD
+    - v1.3.x
     - future
-=======
-    - v1.3.x
->>>>>>> 392b9616
   skip_tags: true
   image: Visual Studio 2015
   environment:
