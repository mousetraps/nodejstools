--- conflicted
+++ resolved
@@ -30,11 +30,8 @@
 using Microsoft.VisualStudioTools;
 using Microsoft.VisualStudioTools.Project;
 using MSBuild = Microsoft.Build.Evaluation;
-<<<<<<< HEAD
 using Newtonsoft.Json;
-=======
 using System.Globalization;
->>>>>>> 8a79d01f
 
 namespace Microsoft.NodejsTools.TestAdapter {
 
@@ -281,41 +278,16 @@
             return jsonResults;
         }
 
-<<<<<<< HEAD
         private List<ResultObject> GetTestResultFromProcess(StreamReader sr) {
             List<ResultObject> results = null;
             while (sr.Peek() >= 0) {
                 results = ParseTestResult(sr.ReadLine());
                 if (results == null) {
                     continue;
-=======
-                _nodeProcess.Wait(TimeSpan.FromMilliseconds(500));
-                if (runContext.IsBeingDebugged && app != null) {
-                    try {
-                        //the '#ping=0' is a special flag to tell VS node debugger not to connect to the port,
-                        //because a connection carries the consequence of setting off --debug-brk, and breakpoints will be missed.
-                        string qualifierUri = string.Format(CultureInfo.InvariantCulture, "tcp://localhost:{0}#ping=0", port);
-                        while (!app.AttachToProcess(_nodeProcess, NodejsRemoteDebugPortSupplierUnsecuredId, qualifierUri)) {
-                            if (_nodeProcess.Wait(TimeSpan.FromMilliseconds(500))) {
-                                break;
-                            }
-                        }
-#if DEBUG
-                    } catch (COMException ex) {
-                        frameworkHandle.SendMessage(TestMessageLevel.Error, "Error occurred connecting to debuggee.");
-                        frameworkHandle.SendMessage(TestMessageLevel.Error, ex.ToString());
-                        KillNodeProcess();
-                    }
-#else
-                    } catch (COMException) {
-                        frameworkHandle.SendMessage(TestMessageLevel.Error, "Error occurred connecting to debuggee.");
-                        KillNodeProcess();
-                    }
-#endif
->>>>>>> 8a79d01f
                 }
                 break;
             }
+            sr.DiscardBufferedData();
             return results;
         }
 
