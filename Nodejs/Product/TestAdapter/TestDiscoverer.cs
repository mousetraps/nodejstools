﻿/* ****************************************************************************
 *
 * Copyright (c) Microsoft Corporation. 
 *
 * This source code is subject to terms and conditions of the Apache License, Version 2.0. A 
 * copy of the license can be found in the License.html file at the root of this distribution. If 
 * you cannot locate the Apache License, Version 2.0, please send an email to 
 * vspython@microsoft.com. By using this source code in any fashion, you are agreeing to be bound 
 * by the terms of the Apache License, Version 2.0.
 *
 * You must not remove this notice, or any other, from this software.
 *
 * ***************************************************************************/

using System;
using System.Collections.Generic;
using System.Diagnostics;
using System.IO;
using System.Linq;

using MSBuild = Microsoft.Build.Evaluation;
using Microsoft.VisualStudio.TestPlatform.ObjectModel;
using Microsoft.VisualStudio.TestPlatform.ObjectModel.Adapter;
using Microsoft.VisualStudio.TestPlatform.ObjectModel.Logging;
using Microsoft.VisualStudioTools;

namespace Microsoft.NodejsTools.TestAdapter {
    [FileExtension(".njsproj")]
    [DefaultExecutorUri(TestExecutor.ExecutorUriString)]
    class TestDiscoverer : ITestDiscoverer {
        public TestDiscoverer() {
        }

        /// <summary>
        /// ITestDiscover, Given a list of test sources this method pulls out the test cases
        /// </summary>
        /// <param name="sources">List of test sources passed from client (Client can be VS or command line)</param>
        /// <param name="discoveryContext">Context and runSettings for current run.  Discoverer pulls out the tests based on current context</param>
        /// <param name="logger">Used to relay messages to registered loggers</param>
        /// <param name="discoverySink">Callback used to notify client upon discovery of test cases</param>
        public void DiscoverTests(IEnumerable<string> sources, IDiscoveryContext discoveryContext, IMessageLogger logger, ITestCaseDiscoverySink discoverySink) {
            ValidateArg.NotNull(sources, "sources");
            ValidateArg.NotNull(discoverySink, "discoverySink");
            ValidateArg.NotNull(logger, "logger");

            using (var buildEngine = new MSBuild.ProjectCollection()) {
                try {
                    // Load all the test containers passed in (.pyproj msbuild files)
                    foreach (string source in sources) {
                        buildEngine.LoadProject(source);
                    }

                    foreach (var proj in buildEngine.LoadedProjects) {

                        var projectHome = Path.GetFullPath(Path.Combine(proj.DirectoryPath, "."));
                        var projSource = ((MSBuild.Project)proj).FullPath;

                        var nodeExePath = proj.GetPropertyValue(NodejsConstants.NodeExePath);
                        if (string.IsNullOrEmpty(nodeExePath)) {
                            nodeExePath = NodejsTools.Nodejs.NodeExePath;
                        }

                        if (!File.Exists(nodeExePath)) {
                            logger.SendMessage(TestMessageLevel.Error, String.Format("Node.exe was not found.  Please install Node.js before running tests."));
                            continue;
                        }

                        // Provide all files to the test analyzer
                        foreach (var item in proj.Items.Where(item => item.ItemType == "Compile" || item.ItemType == "TypeScriptCompile")) {

                            //Check to see if this is a TestCase
                            string value = item.GetMetadataValue("TestFramework");
                            if (!TestContainerDiscoverer.IsValidTestFramework(value)) {
                                continue;
                            }
                            TestFrameworks.TestFramework testFramework = GetTestFrameworkObject(value);
                            if (testFramework == null) {
                                logger.SendMessage(TestMessageLevel.Warning, String.Format("Ignore unsupported test framework {0}", value));
                                continue;
                            }

                            string fileAbsolutePath = CommonUtils.GetAbsoluteFilePath(projectHome, item.EvaluatedInclude);
                            string testFileAbsolutePath = fileAbsolutePath;

                            if (Path.GetExtension(fileAbsolutePath).Equals(".ts", StringComparison.OrdinalIgnoreCase)) {
                                //We're dealing with TypeScript
                                //Switch to the underlying js file
                                fileAbsolutePath = fileAbsolutePath.Substring(0, fileAbsolutePath.Length - 3) + ".js";
                            } else if (!Path.GetExtension(fileAbsolutePath).Equals(".js", StringComparison.OrdinalIgnoreCase)) {
                                continue;
                            }

                            logger.SendMessage(TestMessageLevel.Informational, String.Format("Processing {0}", fileAbsolutePath));

                            List<TestFrameworks.NodejsTestInfo> discoveredTestCases = testFramework.FindTests(fileAbsolutePath, nodeExePath, logger, projectHome);

                            if (discoveredTestCases.Count == 0) {
                                logger.SendMessage(TestMessageLevel.Warning, String.Format("Discovered 0 testcases in: {0}", fileAbsolutePath));
                            } else {
<<<<<<< HEAD
                                foreach (var discoveredTest in discoveredTestCases) {
                                    string qualifiedName = discoveredTest.FullyQualifiedName;
                                    logger.SendMessage(TestMessageLevel.Informational, String.Format("Creating TestCase:{0}", qualifiedName));
                                    var testCase = new TestCase(qualifiedName, TestExecutor.ExecutorUri, projSource) {
                                        CodeFilePath = fileAbsolutePath,
=======
                                foreach (var testFunction in testCases.Split(new[] { "\r\n", "\r", "\n" }, StringSplitOptions.RemoveEmptyEntries)) {
                                    //TestCase Qualified name format
                                    //Path::ModuleName::TestName
                                    string testName = MakeFullyQualifiedTestName(fileAbsolutePath, Path.GetFileNameWithoutExtension(fileAbsolutePath), testFunction);

                                    logger.SendMessage(TestMessageLevel.Informational, String.Format("Creating TestCase:{0}", testName));
                                    var testCase = new TestCase(testName, TestExecutor.ExecutorUri, projSource) {
                                        CodeFilePath = testFileAbsolutePath,
>>>>>>> 9b572b85
                                        LineNumber = 0,
                                        DisplayName = discoveredTest.TestName
                                    };
                                    discoverySink.SendTestCase(testCase);
                                }
                            }
                            logger.SendMessage(TestMessageLevel.Informational, String.Format("Processing Finished {0}", fileAbsolutePath));
                        }
                    }
                } finally {
                    // Disposing buildEngine does not clear the document cache in
                    // VS 2013, so manually unload all projects before disposing.
                    buildEngine.UnloadAllProjects();
                }
            }
        }

        private TestFrameworks.TestFramework GetTestFrameworkObject(string testFramework) {
            //Debug.Fail("Before Discover");
            TestFrameworks.FrameworkDiscover discover = new TestFrameworks.FrameworkDiscover();
            return discover.Get(testFramework);
        }

        internal static MSBuild.Project LoadProject(MSBuild.ProjectCollection buildEngine, string fullProjectPath) {
            var buildProject = buildEngine.GetLoadedProjects(fullProjectPath).FirstOrDefault();

            if (buildProject != null) {
                buildEngine.UnloadProject(buildProject);
            }
            return buildEngine.LoadProject(fullProjectPath);
        }
    }
}<|MERGE_RESOLUTION|>--- conflicted
+++ resolved
@@ -97,22 +97,11 @@
                             if (discoveredTestCases.Count == 0) {
                                 logger.SendMessage(TestMessageLevel.Warning, String.Format("Discovered 0 testcases in: {0}", fileAbsolutePath));
                             } else {
-<<<<<<< HEAD
                                 foreach (var discoveredTest in discoveredTestCases) {
                                     string qualifiedName = discoveredTest.FullyQualifiedName;
                                     logger.SendMessage(TestMessageLevel.Informational, String.Format("Creating TestCase:{0}", qualifiedName));
                                     var testCase = new TestCase(qualifiedName, TestExecutor.ExecutorUri, projSource) {
                                         CodeFilePath = fileAbsolutePath,
-=======
-                                foreach (var testFunction in testCases.Split(new[] { "\r\n", "\r", "\n" }, StringSplitOptions.RemoveEmptyEntries)) {
-                                    //TestCase Qualified name format
-                                    //Path::ModuleName::TestName
-                                    string testName = MakeFullyQualifiedTestName(fileAbsolutePath, Path.GetFileNameWithoutExtension(fileAbsolutePath), testFunction);
-
-                                    logger.SendMessage(TestMessageLevel.Informational, String.Format("Creating TestCase:{0}", testName));
-                                    var testCase = new TestCase(testName, TestExecutor.ExecutorUri, projSource) {
-                                        CodeFilePath = testFileAbsolutePath,
->>>>>>> 9b572b85
                                         LineNumber = 0,
                                         DisplayName = discoveredTest.TestName
                                     };
