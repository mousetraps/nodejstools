﻿/* ****************************************************************************
 *
 * Copyright (c) Microsoft Corporation. 
 *
 * This source code is subject to terms and conditions of the Apache License, Version 2.0. A 
 * copy of the license can be found in the License.html file at the root of this distribution. If 
 * you cannot locate the Apache License, Version 2.0, please send an email to 
 * vspython@microsoft.com. By using this source code in any fashion, you are agreeing to be bound 
 * by the terms of the Apache License, Version 2.0.
 *
 * You must not remove this notice, or any other, from this software.
 *
 * ***************************************************************************/

using System;
using System.Collections.Generic;
using System.IO;
using System.Linq;
using System.Threading.Tasks;
using Newtonsoft.Json;

namespace Microsoft.NodejsTools.Npm.SPI {
    internal class NpmController : INpmController {

        //  *Really* don't want to retrieve this more than once:
        //  47,000 packages takes a while.
        private static IList<IPackage> _sRepoCatalogue;

        private string _fullPathToRootPackageDirectory;
        private bool _showMissingDevOptionalSubPackages;
        private INpmPathProvider _npmPathProvider;
        private bool _useFallbackIfNpmNotFound;
        private IRootPackage _rootPackage;
        private IGlobalPackages _globalPackage;
        private readonly object _lock = new object();

        public NpmController(
            string fullPathToRootPackageDirectory,
            bool showMissingDevOptionalSubPackages = false,
            INpmPathProvider npmPathProvider = null,
            bool useFallbackIfNpmNotFound = true) {
            _fullPathToRootPackageDirectory = fullPathToRootPackageDirectory;
            _showMissingDevOptionalSubPackages = showMissingDevOptionalSubPackages;
            _npmPathProvider = npmPathProvider;
            _useFallbackIfNpmNotFound = useFallbackIfNpmNotFound;
        }

        internal string FullPathToRootPackageDirectory {
            get { return _fullPathToRootPackageDirectory; }
        }

        internal string PathToNpm {
            get { return null == _npmPathProvider ? null : _npmPathProvider.PathToNpm; }
        }

        internal bool UseFallbackIfNpmNotFound {
            get { return _useFallbackIfNpmNotFound; }
        }

        public event EventHandler StartingRefresh;

        private void Fire(EventHandler handlers) {
            if (null != handlers) {
                handlers(this, EventArgs.Empty);
            }
        }

        private void OnStartingRefresh() {
            Fire(StartingRefresh);
        }

        public event EventHandler FinishedRefresh;

        private void OnFinishedRefresh() {
            Fire(FinishedRefresh);
        }

        public void Refresh() {
            OnStartingRefresh();
            lock (_lock) {
                try {
                    RootPackage = RootPackageFactory.Create(
                        _fullPathToRootPackageDirectory,
                        _showMissingDevOptionalSubPackages);

                    var command = new NpmLsCommand(_fullPathToRootPackageDirectory, true, PathToNpm,
                        _useFallbackIfNpmNotFound);

                    command.ExecuteAsync().ContinueWith(task => {
                        try {
                            GlobalPackages = task.Result
                                ? RootPackageFactory.Create(command.ListBaseDirectory)
                                : null;
<<<<<<< HEAD
                        } catch (IOException){} catch (AggregateException){}    //  Latter for npm not installed.
=======
                        } catch (IOException) { }
>>>>>>> c323374d
                        OnFinishedRefresh();
                    });
                } catch (IOException) {
                    // Can sometimes happen when packages are still installing because the file may still be used by another process
                }
            }
        }

        public IRootPackage RootPackage {
            get {
                lock (_lock) {
                    return _rootPackage;
                }
            }

            private set {
                lock (_lock) {
                    _rootPackage = value;
                }
            }
        }

        public IGlobalPackages GlobalPackages {
            get {
                lock (_lock) {
                    return _globalPackage;
                }
            }
            private set {
                lock (_lock) {
                    _globalPackage = value;
                }
            }
        }

        public INpmCommander CreateNpmCommander() {
            return new NpmCommander(this);
        }

        public event EventHandler<NpmLogEventArgs> OutputLogged;
        public event EventHandler<NpmLogEventArgs> ErrorLogged;
        public event EventHandler<NpmExceptionEventArgs> ExceptionLogged;

        public void LogOutput(object sender, NpmLogEventArgs e) {
            var handlers = OutputLogged;
            if (null != handlers) {
                handlers(this, e);
            }
        }

        public void LogError(object sender, NpmLogEventArgs e) {
            var handlers = ErrorLogged;
            if (null != handlers) {
                handlers(this, e);
            }
        }

        public void LogException(object sender, NpmExceptionEventArgs e) {
            var handlers = ExceptionLogged;
            if (null != handlers) {
                handlers(this, e);
            }
        }

        public async Task<IList<IPackage>> GetRepositoryCatalogueAsync(bool forceDownload) {
            //  This should really be thread-safe but await can't be inside a lock so
            //  we'll just have to hope and pray this doesn't happen concurrently. Worst
            //  case is we'll end up with two retrievals, one of which will be binned,
            //  which isn't the end of the world.
            if (null == _sRepoCatalogue || _sRepoCatalogue.Count == 0) {
                Exception ex = null;
                using (var commander = CreateNpmCommander()) {
                    commander.ExceptionLogged += (sender, args) => ex = args.Exception;
                    _sRepoCatalogue = await commander.SearchAsync(null);
                }
                if (null != ex) {
                    throw ex;
                }
            }
            return _sRepoCatalogue;
        }
    }
}<|MERGE_RESOLUTION|>--- conflicted
+++ resolved
@@ -1,181 +1,177 @@
-﻿/* ****************************************************************************
- *
- * Copyright (c) Microsoft Corporation. 
- *
- * This source code is subject to terms and conditions of the Apache License, Version 2.0. A 
- * copy of the license can be found in the License.html file at the root of this distribution. If 
- * you cannot locate the Apache License, Version 2.0, please send an email to 
- * vspython@microsoft.com. By using this source code in any fashion, you are agreeing to be bound 
- * by the terms of the Apache License, Version 2.0.
- *
- * You must not remove this notice, or any other, from this software.
- *
- * ***************************************************************************/
-
-using System;
-using System.Collections.Generic;
-using System.IO;
-using System.Linq;
-using System.Threading.Tasks;
-using Newtonsoft.Json;
-
-namespace Microsoft.NodejsTools.Npm.SPI {
-    internal class NpmController : INpmController {
-
-        //  *Really* don't want to retrieve this more than once:
-        //  47,000 packages takes a while.
-        private static IList<IPackage> _sRepoCatalogue;
-
-        private string _fullPathToRootPackageDirectory;
-        private bool _showMissingDevOptionalSubPackages;
-        private INpmPathProvider _npmPathProvider;
-        private bool _useFallbackIfNpmNotFound;
-        private IRootPackage _rootPackage;
-        private IGlobalPackages _globalPackage;
-        private readonly object _lock = new object();
-
-        public NpmController(
-            string fullPathToRootPackageDirectory,
-            bool showMissingDevOptionalSubPackages = false,
-            INpmPathProvider npmPathProvider = null,
-            bool useFallbackIfNpmNotFound = true) {
-            _fullPathToRootPackageDirectory = fullPathToRootPackageDirectory;
-            _showMissingDevOptionalSubPackages = showMissingDevOptionalSubPackages;
-            _npmPathProvider = npmPathProvider;
-            _useFallbackIfNpmNotFound = useFallbackIfNpmNotFound;
-        }
-
-        internal string FullPathToRootPackageDirectory {
-            get { return _fullPathToRootPackageDirectory; }
-        }
-
-        internal string PathToNpm {
-            get { return null == _npmPathProvider ? null : _npmPathProvider.PathToNpm; }
-        }
-
-        internal bool UseFallbackIfNpmNotFound {
-            get { return _useFallbackIfNpmNotFound; }
-        }
-
-        public event EventHandler StartingRefresh;
-
-        private void Fire(EventHandler handlers) {
-            if (null != handlers) {
-                handlers(this, EventArgs.Empty);
-            }
-        }
-
-        private void OnStartingRefresh() {
-            Fire(StartingRefresh);
-        }
-
-        public event EventHandler FinishedRefresh;
-
-        private void OnFinishedRefresh() {
-            Fire(FinishedRefresh);
-        }
-
-        public void Refresh() {
-            OnStartingRefresh();
-            lock (_lock) {
-                try {
-                    RootPackage = RootPackageFactory.Create(
-                        _fullPathToRootPackageDirectory,
-                        _showMissingDevOptionalSubPackages);
-
-                    var command = new NpmLsCommand(_fullPathToRootPackageDirectory, true, PathToNpm,
-                        _useFallbackIfNpmNotFound);
-
-                    command.ExecuteAsync().ContinueWith(task => {
-                        try {
-                            GlobalPackages = task.Result
-                                ? RootPackageFactory.Create(command.ListBaseDirectory)
-                                : null;
-<<<<<<< HEAD
-                        } catch (IOException){} catch (AggregateException){}    //  Latter for npm not installed.
-=======
-                        } catch (IOException) { }
->>>>>>> c323374d
-                        OnFinishedRefresh();
-                    });
-                } catch (IOException) {
-                    // Can sometimes happen when packages are still installing because the file may still be used by another process
-                }
-            }
-        }
-
-        public IRootPackage RootPackage {
-            get {
-                lock (_lock) {
-                    return _rootPackage;
-                }
-            }
-
-            private set {
-                lock (_lock) {
-                    _rootPackage = value;
-                }
-            }
-        }
-
-        public IGlobalPackages GlobalPackages {
-            get {
-                lock (_lock) {
-                    return _globalPackage;
-                }
-            }
-            private set {
-                lock (_lock) {
-                    _globalPackage = value;
-                }
-            }
-        }
-
-        public INpmCommander CreateNpmCommander() {
-            return new NpmCommander(this);
-        }
-
-        public event EventHandler<NpmLogEventArgs> OutputLogged;
-        public event EventHandler<NpmLogEventArgs> ErrorLogged;
-        public event EventHandler<NpmExceptionEventArgs> ExceptionLogged;
-
-        public void LogOutput(object sender, NpmLogEventArgs e) {
-            var handlers = OutputLogged;
-            if (null != handlers) {
-                handlers(this, e);
-            }
-        }
-
-        public void LogError(object sender, NpmLogEventArgs e) {
-            var handlers = ErrorLogged;
-            if (null != handlers) {
-                handlers(this, e);
-            }
-        }
-
-        public void LogException(object sender, NpmExceptionEventArgs e) {
-            var handlers = ExceptionLogged;
-            if (null != handlers) {
-                handlers(this, e);
-            }
-        }
-
-        public async Task<IList<IPackage>> GetRepositoryCatalogueAsync(bool forceDownload) {
-            //  This should really be thread-safe but await can't be inside a lock so
-            //  we'll just have to hope and pray this doesn't happen concurrently. Worst
-            //  case is we'll end up with two retrievals, one of which will be binned,
-            //  which isn't the end of the world.
-            if (null == _sRepoCatalogue || _sRepoCatalogue.Count == 0) {
-                Exception ex = null;
-                using (var commander = CreateNpmCommander()) {
-                    commander.ExceptionLogged += (sender, args) => ex = args.Exception;
-                    _sRepoCatalogue = await commander.SearchAsync(null);
-                }
-                if (null != ex) {
-                    throw ex;
-                }
-            }
-            return _sRepoCatalogue;
-        }
-    }
+﻿/* ****************************************************************************
+ *
+ * Copyright (c) Microsoft Corporation. 
+ *
+ * This source code is subject to terms and conditions of the Apache License, Version 2.0. A 
+ * copy of the license can be found in the License.html file at the root of this distribution. If 
+ * you cannot locate the Apache License, Version 2.0, please send an email to 
+ * vspython@microsoft.com. By using this source code in any fashion, you are agreeing to be bound 
+ * by the terms of the Apache License, Version 2.0.
+ *
+ * You must not remove this notice, or any other, from this software.
+ *
+ * ***************************************************************************/
+
+using System;
+using System.Collections.Generic;
+using System.IO;
+using System.Linq;
+using System.Threading.Tasks;
+using Newtonsoft.Json;
+
+namespace Microsoft.NodejsTools.Npm.SPI {
+    internal class NpmController : INpmController {
+
+        //  *Really* don't want to retrieve this more than once:
+        //  47,000 packages takes a while.
+        private static IList<IPackage> _sRepoCatalogue;
+
+        private string _fullPathToRootPackageDirectory;
+        private bool _showMissingDevOptionalSubPackages;
+        private INpmPathProvider _npmPathProvider;
+        private bool _useFallbackIfNpmNotFound;
+        private IRootPackage _rootPackage;
+        private IGlobalPackages _globalPackage;
+        private readonly object _lock = new object();
+
+        public NpmController(
+            string fullPathToRootPackageDirectory,
+            bool showMissingDevOptionalSubPackages = false,
+            INpmPathProvider npmPathProvider = null,
+            bool useFallbackIfNpmNotFound = true) {
+            _fullPathToRootPackageDirectory = fullPathToRootPackageDirectory;
+            _showMissingDevOptionalSubPackages = showMissingDevOptionalSubPackages;
+            _npmPathProvider = npmPathProvider;
+            _useFallbackIfNpmNotFound = useFallbackIfNpmNotFound;
+        }
+
+        internal string FullPathToRootPackageDirectory {
+            get { return _fullPathToRootPackageDirectory; }
+        }
+
+        internal string PathToNpm {
+            get { return null == _npmPathProvider ? null : _npmPathProvider.PathToNpm; }
+        }
+
+        internal bool UseFallbackIfNpmNotFound {
+            get { return _useFallbackIfNpmNotFound; }
+        }
+
+        public event EventHandler StartingRefresh;
+
+        private void Fire(EventHandler handlers) {
+            if (null != handlers) {
+                handlers(this, EventArgs.Empty);
+            }
+        }
+
+        private void OnStartingRefresh() {
+            Fire(StartingRefresh);
+        }
+
+        public event EventHandler FinishedRefresh;
+
+        private void OnFinishedRefresh() {
+            Fire(FinishedRefresh);
+        }
+
+        public void Refresh() {
+            OnStartingRefresh();
+            lock (_lock) {
+                try {
+                    RootPackage = RootPackageFactory.Create(
+                        _fullPathToRootPackageDirectory,
+                        _showMissingDevOptionalSubPackages);
+
+                    var command = new NpmLsCommand(_fullPathToRootPackageDirectory, true, PathToNpm,
+                        _useFallbackIfNpmNotFound);
+
+                    command.ExecuteAsync().ContinueWith(task => {
+                        try {
+                            GlobalPackages = task.Result
+                                ? RootPackageFactory.Create(command.ListBaseDirectory)
+                                : null;
+                        } catch (IOException){} catch (AggregateException){}    //  Latter for npm not installed.
+                        OnFinishedRefresh();
+                    });
+                } catch (IOException) {
+                    // Can sometimes happen when packages are still installing because the file may still be used by another process
+                }
+            }
+        }
+
+        public IRootPackage RootPackage {
+            get {
+                lock (_lock) {
+                    return _rootPackage;
+                }
+            }
+
+            private set {
+                lock (_lock) {
+                    _rootPackage = value;
+                }
+            }
+        }
+
+        public IGlobalPackages GlobalPackages {
+            get {
+                lock (_lock) {
+                    return _globalPackage;
+                }
+            }
+            private set {
+                lock (_lock) {
+                    _globalPackage = value;
+                }
+            }
+        }
+
+        public INpmCommander CreateNpmCommander() {
+            return new NpmCommander(this);
+        }
+
+        public event EventHandler<NpmLogEventArgs> OutputLogged;
+        public event EventHandler<NpmLogEventArgs> ErrorLogged;
+        public event EventHandler<NpmExceptionEventArgs> ExceptionLogged;
+
+        public void LogOutput(object sender, NpmLogEventArgs e) {
+            var handlers = OutputLogged;
+            if (null != handlers) {
+                handlers(this, e);
+            }
+        }
+
+        public void LogError(object sender, NpmLogEventArgs e) {
+            var handlers = ErrorLogged;
+            if (null != handlers) {
+                handlers(this, e);
+            }
+        }
+
+        public void LogException(object sender, NpmExceptionEventArgs e) {
+            var handlers = ExceptionLogged;
+            if (null != handlers) {
+                handlers(this, e);
+            }
+        }
+
+        public async Task<IList<IPackage>> GetRepositoryCatalogueAsync(bool forceDownload) {
+            //  This should really be thread-safe but await can't be inside a lock so
+            //  we'll just have to hope and pray this doesn't happen concurrently. Worst
+            //  case is we'll end up with two retrievals, one of which will be binned,
+            //  which isn't the end of the world.
+            if (null == _sRepoCatalogue || _sRepoCatalogue.Count == 0) {
+                Exception ex = null;
+                using (var commander = CreateNpmCommander()) {
+                    commander.ExceptionLogged += (sender, args) => ex = args.Exception;
+                    _sRepoCatalogue = await commander.SearchAsync(null);
+                }
+                if (null != ex) {
+                    throw ex;
+                }
+            }
+            return _sRepoCatalogue;
+        }
+    }
 }