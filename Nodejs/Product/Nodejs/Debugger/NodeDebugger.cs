--- conflicted
+++ resolved
@@ -106,21 +106,12 @@
             return debuggerPortOrDefault;
         }
 
-<<<<<<< HEAD
         public static NodeProcess StartNodeProcessWithDebug(
             string exe,
             string script,
             string dir,
             string env,
             string interpreterOptions,
-=======
-        private static NodeProcess StartNodeProcessWithDebug(
-            string exe, 
-            string script, 
-            string dir, 
-            string env, 
-            string interpreterOptions, 
->>>>>>> f0a89322
             NodeDebugOptions debugOptions,
             ushort? debuggerPort = null,
             bool createNodeWindow = true)
