--- conflicted
+++ resolved
@@ -412,7 +412,6 @@
   <data name="NpmSuccessfullyCompleted" xml:space="preserve">
     <value>{0} successfully completed</value>
   </data>
-<<<<<<< HEAD
   <data name="NpmCatalogEmpty" xml:space="preserve">
     <value>Refresh failed - check connectivity</value>
   </data>
@@ -433,12 +432,11 @@
   </data>
   <data name="NpmStatusExecutingQueuedErrors" xml:space="preserve">
     <value>ERRORS ENCOUNTERED - Executing: {0} ({1} command(s) queued)</value>
-=======
+  </data>
   <data name="DebuggerPort" xml:space="preserve">
     <value>Specifies the port used to communicate with the debugger</value>
   </data>
   <data name="EnvironmentVariables" xml:space="preserve">
     <value>Specifies environment variables to be set in the spawned process in the form NAME=value;NAME1=value</value>
->>>>>>> ef00d76d
   </data>
 </root>