--- conflicted
+++ resolved
@@ -600,13 +600,12 @@
   <data name="SurroundWith" xml:space="preserve">
     <value>Surround With</value>
   </data>
-<<<<<<< HEAD
   <data name="RemoteDebugProxyFileDoesNotExist" xml:space="preserve">
     <value>Remote Debug Proxy "{0}" does not exist.</value>
   </data>
   <data name="RemoteDebugProxyFolderDoesNotExist" xml:space="preserve">
     <value>Could not find RemoteDebugProxyFolder</value>
-=======
+  </data>
   <data name="TsdErrorOccured" xml:space="preserve">
     <value>Error installing typings files used for Intellisense.</value>
   </data>
@@ -615,6 +614,5 @@
   </data>
   <data name="TsdNotInstalledError" xml:space="preserve">
     <value>Could not find TSD TypeScript package manager tool used for Intellisense. Please install it globally by running 'npm install -g tsd'.</value>
->>>>>>> 6fa88cc2
   </data>
 </root>