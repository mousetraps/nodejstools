--- conflicted
+++ resolved
@@ -58,12 +58,8 @@
     });
 });
 
-<<<<<<< HEAD
-module.exports = app;
-=======
 app.set('port', process.env.PORT || 3000);
 
 var server = app.listen(app.get('port'), function () {
     debug('Express server listening on port ' + server.address().port);
-});
->>>>>>> 78bfe713
+});