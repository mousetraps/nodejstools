--- conflicted
+++ resolved
@@ -227,15 +227,7 @@
     <Compile Include="Logging\NodejsToolsLogEvent.cs" />
     <Compile Include="Logging\NodejsToolsLogger.cs" />
     <Compile Include="NodejsPackage.Debugger.cs" />
-<<<<<<< HEAD
-=======
     <Compile Include="NpmUI\LastRefreshedMessageProvider.cs" />
-    <Compile Include="NpmUI\NpmInstallOutputWindowResources.Designer.cs">
-      <AutoGen>True</AutoGen>
-      <DesignTime>True</DesignTime>
-      <DependentUpon>NpmInstallOutputWindowResources.resx</DependentUpon>
-    </Compile>
->>>>>>> 5c2d29d8
     <Compile Include="NpmUI\NpmInstallWindowResources.Designer.cs">
       <AutoGen>True</AutoGen>
       <DesignTime>True</DesignTime>
@@ -248,21 +240,6 @@
     </Compile>
     <Compile Include="NpmUI\PackageCatalogEntryViewModel.cs" />
     <Compile Include="Options\TypeScriptRegistrySwitches.cs" />
-<<<<<<< HEAD
-    <Compile Include="Options\NodejsDiagnosticsOptionsPage.cs">
-      <SubType>Component</SubType>
-    </Compile>
-=======
-    <Compile Include="Options\NodejsNpmOptionsPage.cs">
-      <SubType>Component</SubType>
-    </Compile>
-    <Compile Include="Options\NodejsNpmOptionsControl.cs">
-      <SubType>UserControl</SubType>
-    </Compile>
-    <Compile Include="Options\NodejsNpmOptionsControl.Designer.cs">
-      <DependentUpon>NodejsNpmOptionsControl.cs</DependentUpon>
-    </Compile>
->>>>>>> 5c2d29d8
     <Compile Include="Project\AzureToolsContracts.cs" />
     <Compile Include="Project\NewFileMenuGroup\NewFileUtilities.cs" />
     <Compile Include="Project\NewFileMenuGroup\NewFileNameForm.cs">
