<<<<<<< HEAD
﻿<?xml version="1.0" encoding="utf-8"?>
<Project ToolsVersion="4.0" DefaultTargets="Build" xmlns="http://schemas.microsoft.com/developer/msbuild/2003">
  <Choose>
    <When Condition=" '$(VisualStudioVersion)'=='15.0'  Or '$(TargetVisualStudioVersion)'=='VS150' ">
      <PropertyGroup>
        <MinimumVisualStudioVersion>15.0</MinimumVisualStudioVersion>
        <FileUpgradeFlags>
        </FileUpgradeFlags>
        <UpgradeBackupLocation>
        </UpgradeBackupLocation>
        <OldToolsVersion>4.0</OldToolsVersion>
      </PropertyGroup>
    </When>
    <When Condition=" '$(VisualStudioVersion)'=='14.0'  Or '$(TargetVisualStudioVersion)'=='VS140' ">
      <PropertyGroup>
        <MinimumVisualStudioVersion>14.0</MinimumVisualStudioVersion>
        <FileUpgradeFlags>
        </FileUpgradeFlags>
        <UpgradeBackupLocation>
        </UpgradeBackupLocation>
        <OldToolsVersion>4.0</OldToolsVersion>
      </PropertyGroup>
    </When>
    <When Condition=" '$(VisualStudioVersion)'=='12.0'  Or '$(TargetVisualStudioVersion)'=='VS120' ">
      <PropertyGroup>
        <MinimumVisualStudioVersion>12.0</MinimumVisualStudioVersion>
        <FileUpgradeFlags>
        </FileUpgradeFlags>
        <UpgradeBackupLocation>
        </UpgradeBackupLocation>
        <OldToolsVersion>4.0</OldToolsVersion>
      </PropertyGroup>
    </When>
    <When Condition=" '$(VisualStudioVersion)'=='11.0'  Or '$(TargetVisualStudioVersion)'=='VS110' ">
      <PropertyGroup>
        <MinimumVisualStudioVersion>11.0</MinimumVisualStudioVersion>
        <FileUpgradeFlags>
        </FileUpgradeFlags>
        <UpgradeBackupLocation>
        </UpgradeBackupLocation>
        <OldToolsVersion>4.0</OldToolsVersion>
      </PropertyGroup>
    </When>
  </Choose>
  <Import Project="..\TestProjectBefore.settings" />
  <PropertyGroup>
    <Configuration Condition=" '$(Configuration)' == '' ">Debug</Configuration>
    <Platform Condition=" '$(Platform)' == '' ">AnyCPU</Platform>
    <ProjectTypeGuids>{3AC096D0-A1C2-E12C-1390-A8335801FDAB};{FAE04EC0-301F-11D3-BF4B-00C04F79EFBC}</ProjectTypeGuids>
    <ProjectGuid>{8BA25AF0-477B-435C-8A23-970F2ADCED33}</ProjectGuid>
    <OutputType>Library</OutputType>
    <AppDesignerFolder>Properties</AppDesignerFolder>
    <RootNamespace>Microsoft.Nodejs.Tests.UI</RootNamespace>
    <AssemblyName>Nodejs.Tests.UI</AssemblyName>
    <SccProjectName>SAK</SccProjectName>
    <SccLocalPath>SAK</SccLocalPath>
    <SccAuxPath>SAK</SccAuxPath>
    <SccProvider>SAK</SccProvider>
  </PropertyGroup>
  <PropertyGroup Condition=" '$(Platform)' == 'x86' ">
    <PlatformTarget>x86</PlatformTarget>
  </PropertyGroup>
  <ItemGroup>
    <Reference Include="EnvDTE, Version=8.0.0.0, Culture=neutral, PublicKeyToken=b03f5f7f11d50a3a">
      <EmbedInteropTypes>False</EmbedInteropTypes>
    </Reference>
    <Reference Include="envdte100, Version=10.0.0.0, Culture=neutral, PublicKeyToken=b03f5f7f11d50a3a, processorArchitecture=MSIL">
      <EmbedInteropTypes>False</EmbedInteropTypes>
    </Reference>
    <Reference Include="EnvDTE80, Version=8.0.0.0, Culture=neutral, PublicKeyToken=b03f5f7f11d50a3a">
      <EmbedInteropTypes>False</EmbedInteropTypes>
    </Reference>
    <Reference Include="EnvDTE90, Version=9.0.0.0, Culture=neutral, PublicKeyToken=b03f5f7f11d50a3a">
      <EmbedInteropTypes>False</EmbedInteropTypes>
    </Reference>
    <Reference Include="EnvDTE90a, Version=9.0.0.0, Culture=neutral, PublicKeyToken=b03f5f7f11d50a3a">
      <EmbedInteropTypes>False</EmbedInteropTypes>
    </Reference>
    <Reference Include="Microsoft.Build, Version=$(MicrosoftBuildAssemblyVersion), Culture=neutral, PublicKeyToken=b03f5f7f11d50a3a" />
    <Reference Include="Microsoft.VisualStudio.ComponentModelHost, Version=$(VSTarget).0.0, Culture=neutral, PublicKeyToken=b03f5f7f11d50a3a, processorArchitecture=MSIL" />
    <Reference Include="Microsoft.VisualStudioTools.VSTestHost.$(VSTarget), Version=$(VSTarget).1.0, Culture=neutral, PublicKeyToken=b03f5f7f11d50a3a, processorArchitecture=MSIL" />
    <Reference Include="Microsoft.VisualStudio.CoreUtility, Version=$(VSTarget).0.0, Culture=neutral, PublicKeyToken=b03f5f7f11d50a3a, processorArchitecture=MSIL" />
    <Reference Include="Microsoft.VisualStudio.Language.Intellisense, Version=$(VSTarget).0.0, Culture=neutral, PublicKeyToken=b03f5f7f11d50a3a, processorArchitecture=MSIL" />
    <Reference Include="Microsoft.VisualStudio.OLE.Interop, Version=7.1.40304.0, Culture=neutral, PublicKeyToken=b03f5f7f11d50a3a" />
    <Reference Include="Microsoft.VisualStudio.QualityTools.ExecutionCommon, Version=$(VSTarget).0.0, Culture=neutral, PublicKeyToken=b03f5f7f11d50a3a, processorArchitecture=MSIL" />
    <Reference Include="Microsoft.VisualStudio.QualityTools.UnitTestFramework, Version=10.0.0.0, Culture=neutral, PublicKeyToken=b03f5f7f11d50a3a, processorArchitecture=MSIL">
    </Reference>
    <Reference Include="Microsoft.VisualStudio.Shell.$(VSTarget), Version=$(VSTarget).0.0, Culture=neutral, PublicKeyToken=b03f5f7f11d50a3a, processorArchitecture=MSIL" />
    <Reference Include="Microsoft.VisualStudio.Shell.Interop, Version=7.1.40304.0, Culture=neutral, PublicKeyToken=b03f5f7f11d50a3a" />
    <Reference Include="Microsoft.VisualStudio.Shell.Interop.10.0, Version=10.0.0.0, Culture=neutral, PublicKeyToken=b03f5f7f11d50a3a, processorArchitecture=MSIL">
      <EmbedInteropTypes>False</EmbedInteropTypes>
    </Reference>
    <Reference Include="Microsoft.VisualStudio.Shell.Interop.11.0, Version=11.0.0.0, Culture=neutral, PublicKeyToken=b03f5f7f11d50a3a, processorArchitecture=MSIL">
      <EmbedInteropTypes>False</EmbedInteropTypes>
    </Reference>
    <Reference Include="Microsoft.VisualStudio.Shell.Interop.12.0, Version=12.0.0.0, Culture=neutral, PublicKeyToken=b03f5f7f11d50a3a, processorArchitecture=MSIL" Condition="'$(VSTarget)' != '11.0'">
      <EmbedInteropTypes>False</EmbedInteropTypes>
    </Reference>
    <Reference Include="Microsoft.VisualStudio.Shell.Interop.8.0, Version=8.0.0.0, Culture=neutral, PublicKeyToken=b03f5f7f11d50a3a" />
    <Reference Include="Microsoft.VisualStudio.Shell.Interop.9.0, Version=9.0.0.0, Culture=neutral, PublicKeyToken=b03f5f7f11d50a3a" />
    <Reference Include="Microsoft.VisualStudio.Text.Data, Version=$(VSTarget).0.0, Culture=neutral, PublicKeyToken=b03f5f7f11d50a3a, processorArchitecture=MSIL" />
    <Reference Include="Microsoft.VisualStudio.Text.Logic, Version=$(VSTarget).0.0, Culture=neutral, PublicKeyToken=b03f5f7f11d50a3a, processorArchitecture=MSIL" />
    <Reference Include="Microsoft.VisualStudio.Text.UI, Version=$(VSTarget).0.0, Culture=neutral, PublicKeyToken=b03f5f7f11d50a3a, processorArchitecture=MSIL" />
    <Reference Include="Microsoft.VisualStudio.Text.UI.Wpf, Version=$(VSTarget).0.0, Culture=neutral, PublicKeyToken=b03f5f7f11d50a3a, processorArchitecture=MSIL" />
    <Reference Include="Microsoft.VisualStudio.TextManager.Interop, Version=7.1.40304.0, Culture=neutral, PublicKeyToken=b03f5f7f11d50a3a" />
    <Reference Include="Moq, Version=4.2.1312.1622, Culture=neutral, PublicKeyToken=69f491c39445e920, processorArchitecture=MSIL">
      <SpecificVersion>False</SpecificVersion>
      <HintPath>..\..\packages\Moq.4.2.1312.1622\lib\net40\Moq.dll</HintPath>
    </Reference>
    <Reference Include="PresentationCore" />
    <Reference Include="PresentationFramework" />
    <Reference Include="System" />
    <Reference Include="System.ComponentModel.Composition" />
    <Reference Include="System.Core" />
    <Reference Include="System.Drawing" />
    <Reference Include="System.Windows.Forms" />
    <Reference Include="System.Xaml" />
    <Reference Include="System.Xml.Linq" />
    <Reference Include="System.Data.DataSetExtensions" />
    <Reference Include="Microsoft.CSharp" />
    <Reference Include="System.Data" />
    <Reference Include="System.Xml" />
    <Reference Include="UIAutomationClient" />
    <Reference Include="UIAutomationProvider" />
    <Reference Include="UIAutomationTypes" />
    <Reference Include="VSLangProj, Version=7.0.3300.0, Culture=neutral, PublicKeyToken=b03f5f7f11d50a3a">
      <EmbedInteropTypes>False</EmbedInteropTypes>
    </Reference>
    <Reference Include="VsWebSite.Interop, Version=8.0.0.0, Culture=neutral, PublicKeyToken=b03f5f7f11d50a3a">
      <EmbedInteropTypes>True</EmbedInteropTypes>
    </Reference>
    <Reference Include="WindowsBase" />
  </ItemGroup>
  <ItemGroup>
    <Compile Include="AzureProjectTests.cs" />
    <Compile Include="BasicIntellisense.cs" />
    <Compile Include="SnippetsTests.cs" />
    <Compile Include="ClassificationTests.cs" />
    <Compile Include="DebuggerUITests.cs" />
    <Compile Include="JadeUITests.cs" />
    <Compile Include="NodejsBasicProjectTests.cs" />
    <Compile Include="NpmUITests.cs" />
    <Compile Include="OptionHolder.cs" />
    <Compile Include="OutliningTests.cs" />
    <Compile Include="ProjectPropertiesTests.cs" />
    <Compile Include="BraceCompletion.cs" />
    <Compile Include="SmartIndent.cs" />
    <Compile Include="BasicProjectTests.cs" />
    <Compile Include="NodejsProjectProcessor.cs" />
    <Compile Include="NodejsProjectTest.cs" />
    <Compile Include="NodejsTestDefintions.cs" />
    <Compile Include="ProjectTests.cs" />
    <Compile Include="Properties\AssemblyInfo.cs" />
    <Compile Include="ReplWindowTests.cs" />
    <Compile Include="RequireIntellisense.cs" />
    <Compile Include="UITests.cs" />
  </ItemGroup>
  <ItemGroup>
    <ProjectReference Include="..\..\Product\InteractiveWindow\InteractiveWindow.csproj">
      <Project>{24a3887f-da50-4989-8d6c-4a5b04d5d457}</Project>
      <Name>InteractiveWindow</Name>
    </ProjectReference>
    <ProjectReference Include="..\..\Product\Nodejs\Nodejs.csproj">
      <Project>{32ec5259-98da-40ca-9e2d-1b1b2e966f88}</Project>
      <Name>Nodejs</Name>
    </ProjectReference>
    <ProjectReference Include="..\..\..\Common\Tests\Utilities.UI\TestUtilities.UI.csproj">
      <Project>{e8150ebc-6b62-40bf-bf91-1dc60149b530}</Project>
      <Name>TestUtilities.UI</Name>
    </ProjectReference>
    <ProjectReference Include="..\..\..\Common\Tests\Utilities\TestUtilities.csproj">
      <Project>{d092d54e-ff29-4d32-9aee-4ef704c92f67}</Project>
      <Name>TestUtilities</Name>
    </ProjectReference>
    <ProjectReference Include="..\..\Product\Npm\Npm.csproj">
      <Project>{e5ef4b0a-ab41-4b98-8fa8-98d6348003a8}</Project>
      <Name>Npm</Name>
    </ProjectReference>
    <ProjectReference Include="..\..\Product\ProjectWizard\ProjectWizard.csproj">
      <Project>{dbc73df7-1b4c-48be-8b48-715297487e7a}</Project>
      <Name>ProjectWizard</Name>
    </ProjectReference>
    <ProjectReference Include="..\NpmTests\NpmTests.csproj">
      <Project>{95494195-dca4-4633-b78b-2087836c11d0}</Project>
      <Name>NpmTests</Name>
    </ProjectReference>
    <ProjectReference Include="..\Utilities.Nodejs\TestUtilities.Nodejs.csproj">
      <Project>{9e395ba3-765e-4f35-a520-19f1c323d625}</Project>
      <Name>TestUtilities.Nodejs</Name>
    </ProjectReference>
    <ProjectReference Include="..\Utilities.UI\TestUtilities.UI.Nodejs.csproj">
      <Project>{a731c4c3-3741-4080-a946-c47574c1f3bf}</Project>
      <Name>TestUtilities.UI.Nodejs</Name>
    </ProjectReference>
  </ItemGroup>
  <ItemGroup>
    <WCFMetadata Include="Service References\" />
  </ItemGroup>
  <Import Project="..\TestProjectAfter.settings" />
=======
﻿<?xml version="1.0" encoding="utf-8"?>
<Project ToolsVersion="4.0" DefaultTargets="Build" xmlns="http://schemas.microsoft.com/developer/msbuild/2003">
  <Choose>
    <When Condition=" '$(VisualStudioVersion)'=='14.0'  Or '$(TargetVisualStudioVersion)'=='VS140' ">
      <PropertyGroup>
        <MinimumVisualStudioVersion>14.0</MinimumVisualStudioVersion>
        <FileUpgradeFlags>
        </FileUpgradeFlags>
        <UpgradeBackupLocation>
        </UpgradeBackupLocation>
        <OldToolsVersion>4.0</OldToolsVersion>
      </PropertyGroup>
    </When>
    <When Condition=" '$(VisualStudioVersion)'=='12.0'  Or '$(TargetVisualStudioVersion)'=='VS120' ">
      <PropertyGroup>
        <MinimumVisualStudioVersion>12.0</MinimumVisualStudioVersion>
        <FileUpgradeFlags>
        </FileUpgradeFlags>
        <UpgradeBackupLocation>
        </UpgradeBackupLocation>
        <OldToolsVersion>4.0</OldToolsVersion>
      </PropertyGroup>
    </When>
    <When Condition=" '$(VisualStudioVersion)'=='11.0'  Or '$(TargetVisualStudioVersion)'=='VS110' ">
      <PropertyGroup>
        <MinimumVisualStudioVersion>11.0</MinimumVisualStudioVersion>
        <FileUpgradeFlags>
        </FileUpgradeFlags>
        <UpgradeBackupLocation>
        </UpgradeBackupLocation>
        <OldToolsVersion>4.0</OldToolsVersion>
      </PropertyGroup>
    </When>
  </Choose>
  <Import Project="..\TestProjectBefore.settings" />
  <PropertyGroup>
    <Configuration Condition=" '$(Configuration)' == '' ">Debug</Configuration>
    <Platform Condition=" '$(Platform)' == '' ">AnyCPU</Platform>
    <ProjectTypeGuids>{3AC096D0-A1C2-E12C-1390-A8335801FDAB};{FAE04EC0-301F-11D3-BF4B-00C04F79EFBC}</ProjectTypeGuids>
    <ProjectGuid>{8BA25AF0-477B-435C-8A23-970F2ADCED33}</ProjectGuid>
    <OutputType>Library</OutputType>
    <AppDesignerFolder>Properties</AppDesignerFolder>
    <RootNamespace>Microsoft.Nodejs.Tests.UI</RootNamespace>
    <AssemblyName>Nodejs.Tests.UI</AssemblyName>
    <SccProjectName>SAK</SccProjectName>
    <SccLocalPath>SAK</SccLocalPath>
    <SccAuxPath>SAK</SccAuxPath>
    <SccProvider>SAK</SccProvider>
  </PropertyGroup>
  <PropertyGroup Condition=" '$(Platform)' == 'x86' ">
    <PlatformTarget>x86</PlatformTarget>
  </PropertyGroup>
  <ItemGroup>
    <Reference Include="EnvDTE, Version=8.0.0.0, Culture=neutral, PublicKeyToken=b03f5f7f11d50a3a">
      <EmbedInteropTypes>False</EmbedInteropTypes>
    </Reference>
    <Reference Include="envdte100, Version=10.0.0.0, Culture=neutral, PublicKeyToken=b03f5f7f11d50a3a, processorArchitecture=MSIL">
      <EmbedInteropTypes>False</EmbedInteropTypes>
    </Reference>
    <Reference Include="EnvDTE80, Version=8.0.0.0, Culture=neutral, PublicKeyToken=b03f5f7f11d50a3a">
      <EmbedInteropTypes>False</EmbedInteropTypes>
    </Reference>
    <Reference Include="EnvDTE90, Version=9.0.0.0, Culture=neutral, PublicKeyToken=b03f5f7f11d50a3a">
      <EmbedInteropTypes>False</EmbedInteropTypes>
    </Reference>
    <Reference Include="EnvDTE90a, Version=9.0.0.0, Culture=neutral, PublicKeyToken=b03f5f7f11d50a3a">
      <EmbedInteropTypes>False</EmbedInteropTypes>
    </Reference>
    <Reference Include="Microsoft.Build, Version=$(MicrosoftBuildAssemblyVersion), Culture=neutral, PublicKeyToken=b03f5f7f11d50a3a" />
    <Reference Include="Microsoft.VisualStudio.ComponentModelHost, Version=$(VSTarget).0.0, Culture=neutral, PublicKeyToken=b03f5f7f11d50a3a, processorArchitecture=MSIL" />
    <Reference Include="Microsoft.VisualStudioTools.VSTestHost.$(VSTarget), Version=$(VSTarget).1.0, Culture=neutral, PublicKeyToken=b03f5f7f11d50a3a, processorArchitecture=MSIL" />
    <Reference Include="Microsoft.VisualStudio.CoreUtility, Version=$(VSTarget).0.0, Culture=neutral, PublicKeyToken=b03f5f7f11d50a3a, processorArchitecture=MSIL" />
    <Reference Include="Microsoft.VisualStudio.Language.Intellisense, Version=$(VSTarget).0.0, Culture=neutral, PublicKeyToken=b03f5f7f11d50a3a, processorArchitecture=MSIL" />
    <Reference Include="Microsoft.VisualStudio.OLE.Interop, Version=7.1.40304.0, Culture=neutral, PublicKeyToken=b03f5f7f11d50a3a" />
    <Reference Include="Microsoft.VisualStudio.QualityTools.ExecutionCommon, Version=$(VSTarget).0.0, Culture=neutral, PublicKeyToken=b03f5f7f11d50a3a, processorArchitecture=MSIL" />
    <Reference Include="Microsoft.VisualStudio.QualityTools.UnitTestFramework, Version=10.0.0.0, Culture=neutral, PublicKeyToken=b03f5f7f11d50a3a, processorArchitecture=MSIL">
    </Reference>
    <Reference Include="Microsoft.VisualStudio.Shell.$(VSTarget), Version=$(VSTarget).0.0, Culture=neutral, PublicKeyToken=b03f5f7f11d50a3a, processorArchitecture=MSIL" />
    <Reference Include="Microsoft.VisualStudio.Shell.Interop, Version=7.1.40304.0, Culture=neutral, PublicKeyToken=b03f5f7f11d50a3a" />
    <Reference Include="Microsoft.VisualStudio.Shell.Interop.10.0, Version=10.0.0.0, Culture=neutral, PublicKeyToken=b03f5f7f11d50a3a, processorArchitecture=MSIL">
      <EmbedInteropTypes>False</EmbedInteropTypes>
    </Reference>
    <Reference Include="Microsoft.VisualStudio.Shell.Interop.11.0, Version=11.0.0.0, Culture=neutral, PublicKeyToken=b03f5f7f11d50a3a, processorArchitecture=MSIL">
      <EmbedInteropTypes>False</EmbedInteropTypes>
    </Reference>
    <Reference Include="Microsoft.VisualStudio.Shell.Interop.12.0, Version=12.0.0.0, Culture=neutral, PublicKeyToken=b03f5f7f11d50a3a, processorArchitecture=MSIL" Condition="'$(VSTarget)' != '11.0'">
      <EmbedInteropTypes>False</EmbedInteropTypes>
    </Reference>
    <Reference Include="Microsoft.VisualStudio.Shell.Interop.8.0, Version=8.0.0.0, Culture=neutral, PublicKeyToken=b03f5f7f11d50a3a" />
    <Reference Include="Microsoft.VisualStudio.Shell.Interop.9.0, Version=9.0.0.0, Culture=neutral, PublicKeyToken=b03f5f7f11d50a3a" />
    <Reference Include="Microsoft.VisualStudio.Text.Data, Version=$(VSTarget).0.0, Culture=neutral, PublicKeyToken=b03f5f7f11d50a3a, processorArchitecture=MSIL" />
    <Reference Include="Microsoft.VisualStudio.Text.Logic, Version=$(VSTarget).0.0, Culture=neutral, PublicKeyToken=b03f5f7f11d50a3a, processorArchitecture=MSIL" />
    <Reference Include="Microsoft.VisualStudio.Text.UI, Version=$(VSTarget).0.0, Culture=neutral, PublicKeyToken=b03f5f7f11d50a3a, processorArchitecture=MSIL" />
    <Reference Include="Microsoft.VisualStudio.Text.UI.Wpf, Version=$(VSTarget).0.0, Culture=neutral, PublicKeyToken=b03f5f7f11d50a3a, processorArchitecture=MSIL" />
    <Reference Include="Microsoft.VisualStudio.TextManager.Interop, Version=7.1.40304.0, Culture=neutral, PublicKeyToken=b03f5f7f11d50a3a" />
    <Reference Include="Moq, Version=4.2.1312.1622, Culture=neutral, PublicKeyToken=69f491c39445e920, processorArchitecture=MSIL">
      <SpecificVersion>False</SpecificVersion>
      <HintPath>..\..\packages\Moq.4.2.1312.1622\lib\net40\Moq.dll</HintPath>
    </Reference>
    <Reference Include="PresentationCore" />
    <Reference Include="PresentationFramework" />
    <Reference Include="System" />
    <Reference Include="System.ComponentModel.Composition" />
    <Reference Include="System.Core" />
    <Reference Include="System.Drawing" />
    <Reference Include="System.Windows.Forms" />
    <Reference Include="System.Xaml" />
    <Reference Include="System.Xml.Linq" />
    <Reference Include="System.Data.DataSetExtensions" />
    <Reference Include="Microsoft.CSharp" />
    <Reference Include="System.Data" />
    <Reference Include="System.Xml" />
    <Reference Include="UIAutomationClient" />
    <Reference Include="UIAutomationProvider" />
    <Reference Include="UIAutomationTypes" />
    <Reference Include="VSLangProj, Version=7.0.3300.0, Culture=neutral, PublicKeyToken=b03f5f7f11d50a3a">
      <EmbedInteropTypes>False</EmbedInteropTypes>
    </Reference>
    <Reference Include="VsWebSite.Interop, Version=8.0.0.0, Culture=neutral, PublicKeyToken=b03f5f7f11d50a3a">
      <EmbedInteropTypes>True</EmbedInteropTypes>
    </Reference>
    <Reference Include="WindowsBase" />
  </ItemGroup>
  <ItemGroup>
    <Compile Include="AzureProjectTests.cs" />
    <Compile Include="BasicIntellisense.cs" />
    <Compile Include="SnippetsTests.cs" />
    <Compile Include="ClassificationTests.cs" />
    <Compile Include="DebuggerUITests.cs" />
    <Compile Include="JadeUITests.cs" />
    <Compile Include="NodejsBasicProjectTests.cs" />
    <Compile Include="NpmUITests.cs" />
    <Compile Include="OptionHolder.cs" />
    <Compile Include="OutliningTests.cs" />
    <Compile Include="ProjectPropertiesTests.cs" />
    <Compile Include="BraceCompletion.cs" />
    <Compile Include="SmartIndent.cs" />
    <Compile Include="BasicProjectTests.cs" />
    <Compile Include="NodejsProjectProcessor.cs" />
    <Compile Include="NodejsProjectTest.cs" />
    <Compile Include="NodejsTestDefintions.cs" />
    <Compile Include="ProjectTests.cs" />
    <Compile Include="Properties\AssemblyInfo.cs" />
    <Compile Include="ReplWindowTests.cs" />
    <Compile Include="RequireIntellisense.cs" />
    <Compile Include="UITests.cs" />
  </ItemGroup>
  <ItemGroup>
    <ProjectReference Include="..\..\Product\InteractiveWindow\InteractiveWindow.csproj">
      <Project>{24a3887f-da50-4989-8d6c-4a5b04d5d457}</Project>
      <Name>InteractiveWindow</Name>
    </ProjectReference>
    <ProjectReference Include="..\..\Product\Nodejs\Nodejs.csproj">
      <Project>{32ec5259-98da-40ca-9e2d-1b1b2e966f88}</Project>
      <Name>Nodejs</Name>
    </ProjectReference>
    <ProjectReference Include="..\..\..\Common\Tests\Utilities.UI\TestUtilities.UI.csproj">
      <Project>{e8150ebc-6b62-40bf-bf91-1dc60149b530}</Project>
      <Name>TestUtilities.UI</Name>
    </ProjectReference>
    <ProjectReference Include="..\..\..\Common\Tests\Utilities\TestUtilities.csproj">
      <Project>{d092d54e-ff29-4d32-9aee-4ef704c92f67}</Project>
      <Name>TestUtilities</Name>
    </ProjectReference>
    <ProjectReference Include="..\..\Product\Npm\Npm.csproj">
      <Project>{e5ef4b0a-ab41-4b98-8fa8-98d6348003a8}</Project>
      <Name>Npm</Name>
    </ProjectReference>
    <ProjectReference Include="..\..\Product\ProjectWizard\ProjectWizard.csproj">
      <Project>{dbc73df7-1b4c-48be-8b48-715297487e7a}</Project>
      <Name>ProjectWizard</Name>
    </ProjectReference>
    <ProjectReference Include="..\NpmTests\NpmTests.csproj">
      <Project>{95494195-dca4-4633-b78b-2087836c11d0}</Project>
      <Name>NpmTests</Name>
    </ProjectReference>
    <ProjectReference Include="..\Utilities.Nodejs\TestUtilities.Nodejs.csproj">
      <Project>{9e395ba3-765e-4f35-a520-19f1c323d625}</Project>
      <Name>TestUtilities.Nodejs</Name>
    </ProjectReference>
    <ProjectReference Include="..\Utilities.UI\TestUtilities.UI.Nodejs.csproj">
      <Project>{a731c4c3-3741-4080-a946-c47574c1f3bf}</Project>
      <Name>TestUtilities.UI.Nodejs</Name>
    </ProjectReference>
  </ItemGroup>
  <ItemGroup>
    <WCFMetadata Include="Service References\" />
  </ItemGroup>
  <Import Project="..\TestProjectAfter.settings" />
>>>>>>> e5e2e1f9
</Project><|MERGE_RESOLUTION|>--- conflicted
+++ resolved
@@ -1,4 +1,3 @@
-<<<<<<< HEAD
 ﻿<?xml version="1.0" encoding="utf-8"?>
 <Project ToolsVersion="4.0" DefaultTargets="Build" xmlns="http://schemas.microsoft.com/developer/msbuild/2003">
   <Choose>
@@ -198,195 +197,4 @@
     <WCFMetadata Include="Service References\" />
   </ItemGroup>
   <Import Project="..\TestProjectAfter.settings" />
-=======
-﻿<?xml version="1.0" encoding="utf-8"?>
-<Project ToolsVersion="4.0" DefaultTargets="Build" xmlns="http://schemas.microsoft.com/developer/msbuild/2003">
-  <Choose>
-    <When Condition=" '$(VisualStudioVersion)'=='14.0'  Or '$(TargetVisualStudioVersion)'=='VS140' ">
-      <PropertyGroup>
-        <MinimumVisualStudioVersion>14.0</MinimumVisualStudioVersion>
-        <FileUpgradeFlags>
-        </FileUpgradeFlags>
-        <UpgradeBackupLocation>
-        </UpgradeBackupLocation>
-        <OldToolsVersion>4.0</OldToolsVersion>
-      </PropertyGroup>
-    </When>
-    <When Condition=" '$(VisualStudioVersion)'=='12.0'  Or '$(TargetVisualStudioVersion)'=='VS120' ">
-      <PropertyGroup>
-        <MinimumVisualStudioVersion>12.0</MinimumVisualStudioVersion>
-        <FileUpgradeFlags>
-        </FileUpgradeFlags>
-        <UpgradeBackupLocation>
-        </UpgradeBackupLocation>
-        <OldToolsVersion>4.0</OldToolsVersion>
-      </PropertyGroup>
-    </When>
-    <When Condition=" '$(VisualStudioVersion)'=='11.0'  Or '$(TargetVisualStudioVersion)'=='VS110' ">
-      <PropertyGroup>
-        <MinimumVisualStudioVersion>11.0</MinimumVisualStudioVersion>
-        <FileUpgradeFlags>
-        </FileUpgradeFlags>
-        <UpgradeBackupLocation>
-        </UpgradeBackupLocation>
-        <OldToolsVersion>4.0</OldToolsVersion>
-      </PropertyGroup>
-    </When>
-  </Choose>
-  <Import Project="..\TestProjectBefore.settings" />
-  <PropertyGroup>
-    <Configuration Condition=" '$(Configuration)' == '' ">Debug</Configuration>
-    <Platform Condition=" '$(Platform)' == '' ">AnyCPU</Platform>
-    <ProjectTypeGuids>{3AC096D0-A1C2-E12C-1390-A8335801FDAB};{FAE04EC0-301F-11D3-BF4B-00C04F79EFBC}</ProjectTypeGuids>
-    <ProjectGuid>{8BA25AF0-477B-435C-8A23-970F2ADCED33}</ProjectGuid>
-    <OutputType>Library</OutputType>
-    <AppDesignerFolder>Properties</AppDesignerFolder>
-    <RootNamespace>Microsoft.Nodejs.Tests.UI</RootNamespace>
-    <AssemblyName>Nodejs.Tests.UI</AssemblyName>
-    <SccProjectName>SAK</SccProjectName>
-    <SccLocalPath>SAK</SccLocalPath>
-    <SccAuxPath>SAK</SccAuxPath>
-    <SccProvider>SAK</SccProvider>
-  </PropertyGroup>
-  <PropertyGroup Condition=" '$(Platform)' == 'x86' ">
-    <PlatformTarget>x86</PlatformTarget>
-  </PropertyGroup>
-  <ItemGroup>
-    <Reference Include="EnvDTE, Version=8.0.0.0, Culture=neutral, PublicKeyToken=b03f5f7f11d50a3a">
-      <EmbedInteropTypes>False</EmbedInteropTypes>
-    </Reference>
-    <Reference Include="envdte100, Version=10.0.0.0, Culture=neutral, PublicKeyToken=b03f5f7f11d50a3a, processorArchitecture=MSIL">
-      <EmbedInteropTypes>False</EmbedInteropTypes>
-    </Reference>
-    <Reference Include="EnvDTE80, Version=8.0.0.0, Culture=neutral, PublicKeyToken=b03f5f7f11d50a3a">
-      <EmbedInteropTypes>False</EmbedInteropTypes>
-    </Reference>
-    <Reference Include="EnvDTE90, Version=9.0.0.0, Culture=neutral, PublicKeyToken=b03f5f7f11d50a3a">
-      <EmbedInteropTypes>False</EmbedInteropTypes>
-    </Reference>
-    <Reference Include="EnvDTE90a, Version=9.0.0.0, Culture=neutral, PublicKeyToken=b03f5f7f11d50a3a">
-      <EmbedInteropTypes>False</EmbedInteropTypes>
-    </Reference>
-    <Reference Include="Microsoft.Build, Version=$(MicrosoftBuildAssemblyVersion), Culture=neutral, PublicKeyToken=b03f5f7f11d50a3a" />
-    <Reference Include="Microsoft.VisualStudio.ComponentModelHost, Version=$(VSTarget).0.0, Culture=neutral, PublicKeyToken=b03f5f7f11d50a3a, processorArchitecture=MSIL" />
-    <Reference Include="Microsoft.VisualStudioTools.VSTestHost.$(VSTarget), Version=$(VSTarget).1.0, Culture=neutral, PublicKeyToken=b03f5f7f11d50a3a, processorArchitecture=MSIL" />
-    <Reference Include="Microsoft.VisualStudio.CoreUtility, Version=$(VSTarget).0.0, Culture=neutral, PublicKeyToken=b03f5f7f11d50a3a, processorArchitecture=MSIL" />
-    <Reference Include="Microsoft.VisualStudio.Language.Intellisense, Version=$(VSTarget).0.0, Culture=neutral, PublicKeyToken=b03f5f7f11d50a3a, processorArchitecture=MSIL" />
-    <Reference Include="Microsoft.VisualStudio.OLE.Interop, Version=7.1.40304.0, Culture=neutral, PublicKeyToken=b03f5f7f11d50a3a" />
-    <Reference Include="Microsoft.VisualStudio.QualityTools.ExecutionCommon, Version=$(VSTarget).0.0, Culture=neutral, PublicKeyToken=b03f5f7f11d50a3a, processorArchitecture=MSIL" />
-    <Reference Include="Microsoft.VisualStudio.QualityTools.UnitTestFramework, Version=10.0.0.0, Culture=neutral, PublicKeyToken=b03f5f7f11d50a3a, processorArchitecture=MSIL">
-    </Reference>
-    <Reference Include="Microsoft.VisualStudio.Shell.$(VSTarget), Version=$(VSTarget).0.0, Culture=neutral, PublicKeyToken=b03f5f7f11d50a3a, processorArchitecture=MSIL" />
-    <Reference Include="Microsoft.VisualStudio.Shell.Interop, Version=7.1.40304.0, Culture=neutral, PublicKeyToken=b03f5f7f11d50a3a" />
-    <Reference Include="Microsoft.VisualStudio.Shell.Interop.10.0, Version=10.0.0.0, Culture=neutral, PublicKeyToken=b03f5f7f11d50a3a, processorArchitecture=MSIL">
-      <EmbedInteropTypes>False</EmbedInteropTypes>
-    </Reference>
-    <Reference Include="Microsoft.VisualStudio.Shell.Interop.11.0, Version=11.0.0.0, Culture=neutral, PublicKeyToken=b03f5f7f11d50a3a, processorArchitecture=MSIL">
-      <EmbedInteropTypes>False</EmbedInteropTypes>
-    </Reference>
-    <Reference Include="Microsoft.VisualStudio.Shell.Interop.12.0, Version=12.0.0.0, Culture=neutral, PublicKeyToken=b03f5f7f11d50a3a, processorArchitecture=MSIL" Condition="'$(VSTarget)' != '11.0'">
-      <EmbedInteropTypes>False</EmbedInteropTypes>
-    </Reference>
-    <Reference Include="Microsoft.VisualStudio.Shell.Interop.8.0, Version=8.0.0.0, Culture=neutral, PublicKeyToken=b03f5f7f11d50a3a" />
-    <Reference Include="Microsoft.VisualStudio.Shell.Interop.9.0, Version=9.0.0.0, Culture=neutral, PublicKeyToken=b03f5f7f11d50a3a" />
-    <Reference Include="Microsoft.VisualStudio.Text.Data, Version=$(VSTarget).0.0, Culture=neutral, PublicKeyToken=b03f5f7f11d50a3a, processorArchitecture=MSIL" />
-    <Reference Include="Microsoft.VisualStudio.Text.Logic, Version=$(VSTarget).0.0, Culture=neutral, PublicKeyToken=b03f5f7f11d50a3a, processorArchitecture=MSIL" />
-    <Reference Include="Microsoft.VisualStudio.Text.UI, Version=$(VSTarget).0.0, Culture=neutral, PublicKeyToken=b03f5f7f11d50a3a, processorArchitecture=MSIL" />
-    <Reference Include="Microsoft.VisualStudio.Text.UI.Wpf, Version=$(VSTarget).0.0, Culture=neutral, PublicKeyToken=b03f5f7f11d50a3a, processorArchitecture=MSIL" />
-    <Reference Include="Microsoft.VisualStudio.TextManager.Interop, Version=7.1.40304.0, Culture=neutral, PublicKeyToken=b03f5f7f11d50a3a" />
-    <Reference Include="Moq, Version=4.2.1312.1622, Culture=neutral, PublicKeyToken=69f491c39445e920, processorArchitecture=MSIL">
-      <SpecificVersion>False</SpecificVersion>
-      <HintPath>..\..\packages\Moq.4.2.1312.1622\lib\net40\Moq.dll</HintPath>
-    </Reference>
-    <Reference Include="PresentationCore" />
-    <Reference Include="PresentationFramework" />
-    <Reference Include="System" />
-    <Reference Include="System.ComponentModel.Composition" />
-    <Reference Include="System.Core" />
-    <Reference Include="System.Drawing" />
-    <Reference Include="System.Windows.Forms" />
-    <Reference Include="System.Xaml" />
-    <Reference Include="System.Xml.Linq" />
-    <Reference Include="System.Data.DataSetExtensions" />
-    <Reference Include="Microsoft.CSharp" />
-    <Reference Include="System.Data" />
-    <Reference Include="System.Xml" />
-    <Reference Include="UIAutomationClient" />
-    <Reference Include="UIAutomationProvider" />
-    <Reference Include="UIAutomationTypes" />
-    <Reference Include="VSLangProj, Version=7.0.3300.0, Culture=neutral, PublicKeyToken=b03f5f7f11d50a3a">
-      <EmbedInteropTypes>False</EmbedInteropTypes>
-    </Reference>
-    <Reference Include="VsWebSite.Interop, Version=8.0.0.0, Culture=neutral, PublicKeyToken=b03f5f7f11d50a3a">
-      <EmbedInteropTypes>True</EmbedInteropTypes>
-    </Reference>
-    <Reference Include="WindowsBase" />
-  </ItemGroup>
-  <ItemGroup>
-    <Compile Include="AzureProjectTests.cs" />
-    <Compile Include="BasicIntellisense.cs" />
-    <Compile Include="SnippetsTests.cs" />
-    <Compile Include="ClassificationTests.cs" />
-    <Compile Include="DebuggerUITests.cs" />
-    <Compile Include="JadeUITests.cs" />
-    <Compile Include="NodejsBasicProjectTests.cs" />
-    <Compile Include="NpmUITests.cs" />
-    <Compile Include="OptionHolder.cs" />
-    <Compile Include="OutliningTests.cs" />
-    <Compile Include="ProjectPropertiesTests.cs" />
-    <Compile Include="BraceCompletion.cs" />
-    <Compile Include="SmartIndent.cs" />
-    <Compile Include="BasicProjectTests.cs" />
-    <Compile Include="NodejsProjectProcessor.cs" />
-    <Compile Include="NodejsProjectTest.cs" />
-    <Compile Include="NodejsTestDefintions.cs" />
-    <Compile Include="ProjectTests.cs" />
-    <Compile Include="Properties\AssemblyInfo.cs" />
-    <Compile Include="ReplWindowTests.cs" />
-    <Compile Include="RequireIntellisense.cs" />
-    <Compile Include="UITests.cs" />
-  </ItemGroup>
-  <ItemGroup>
-    <ProjectReference Include="..\..\Product\InteractiveWindow\InteractiveWindow.csproj">
-      <Project>{24a3887f-da50-4989-8d6c-4a5b04d5d457}</Project>
-      <Name>InteractiveWindow</Name>
-    </ProjectReference>
-    <ProjectReference Include="..\..\Product\Nodejs\Nodejs.csproj">
-      <Project>{32ec5259-98da-40ca-9e2d-1b1b2e966f88}</Project>
-      <Name>Nodejs</Name>
-    </ProjectReference>
-    <ProjectReference Include="..\..\..\Common\Tests\Utilities.UI\TestUtilities.UI.csproj">
-      <Project>{e8150ebc-6b62-40bf-bf91-1dc60149b530}</Project>
-      <Name>TestUtilities.UI</Name>
-    </ProjectReference>
-    <ProjectReference Include="..\..\..\Common\Tests\Utilities\TestUtilities.csproj">
-      <Project>{d092d54e-ff29-4d32-9aee-4ef704c92f67}</Project>
-      <Name>TestUtilities</Name>
-    </ProjectReference>
-    <ProjectReference Include="..\..\Product\Npm\Npm.csproj">
-      <Project>{e5ef4b0a-ab41-4b98-8fa8-98d6348003a8}</Project>
-      <Name>Npm</Name>
-    </ProjectReference>
-    <ProjectReference Include="..\..\Product\ProjectWizard\ProjectWizard.csproj">
-      <Project>{dbc73df7-1b4c-48be-8b48-715297487e7a}</Project>
-      <Name>ProjectWizard</Name>
-    </ProjectReference>
-    <ProjectReference Include="..\NpmTests\NpmTests.csproj">
-      <Project>{95494195-dca4-4633-b78b-2087836c11d0}</Project>
-      <Name>NpmTests</Name>
-    </ProjectReference>
-    <ProjectReference Include="..\Utilities.Nodejs\TestUtilities.Nodejs.csproj">
-      <Project>{9e395ba3-765e-4f35-a520-19f1c323d625}</Project>
-      <Name>TestUtilities.Nodejs</Name>
-    </ProjectReference>
-    <ProjectReference Include="..\Utilities.UI\TestUtilities.UI.Nodejs.csproj">
-      <Project>{a731c4c3-3741-4080-a946-c47574c1f3bf}</Project>
-      <Name>TestUtilities.UI.Nodejs</Name>
-    </ProjectReference>
-  </ItemGroup>
-  <ItemGroup>
-    <WCFMetadata Include="Service References\" />
-  </ItemGroup>
-  <Import Project="..\TestProjectAfter.settings" />
->>>>>>> e5e2e1f9
 </Project>