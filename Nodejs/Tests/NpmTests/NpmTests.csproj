<<<<<<< HEAD
﻿<?xml version="1.0" encoding="utf-8"?>
<Project ToolsVersion="4.0" DefaultTargets="Build" xmlns="http://schemas.microsoft.com/developer/msbuild/2003">
  <Choose>
    <When Condition=" '$(VisualStudioVersion)'=='15.0'  Or '$(TargetVisualStudioVersion)'=='VS150' ">
      <PropertyGroup>
        <MinimumVisualStudioVersion>15.0</MinimumVisualStudioVersion>
        <FileUpgradeFlags>
        </FileUpgradeFlags>
        <UpgradeBackupLocation>
        </UpgradeBackupLocation>
        <OldToolsVersion>4.0</OldToolsVersion>
      </PropertyGroup>
    </When>
    <When Condition=" '$(VisualStudioVersion)'=='14.0'  Or '$(TargetVisualStudioVersion)'=='VS140' ">
      <PropertyGroup>
        <MinimumVisualStudioVersion>14.0</MinimumVisualStudioVersion>
        <FileUpgradeFlags>
        </FileUpgradeFlags>
        <UpgradeBackupLocation>
        </UpgradeBackupLocation>
        <OldToolsVersion>4.0</OldToolsVersion>
      </PropertyGroup>
    </When>
    <When Condition=" '$(VisualStudioVersion)'=='12.0'  Or '$(TargetVisualStudioVersion)'=='VS120' ">
      <PropertyGroup>
        <MinimumVisualStudioVersion>12.0</MinimumVisualStudioVersion>
        <FileUpgradeFlags>
        </FileUpgradeFlags>
        <UpgradeBackupLocation>
        </UpgradeBackupLocation>
        <OldToolsVersion>4.0</OldToolsVersion>
      </PropertyGroup>
    </When>
    <When Condition=" '$(VisualStudioVersion)'=='11.0'  Or '$(TargetVisualStudioVersion)'=='VS110' ">
      <PropertyGroup>
        <MinimumVisualStudioVersion>11.0</MinimumVisualStudioVersion>
        <FileUpgradeFlags>
        </FileUpgradeFlags>
        <UpgradeBackupLocation>
        </UpgradeBackupLocation>
        <OldToolsVersion>4.0</OldToolsVersion>
      </PropertyGroup>
    </When>
  </Choose>
  <Import Project="..\TestProjectBefore.settings" />
  <PropertyGroup>
    <Configuration Condition=" '$(Configuration)' == '' ">Debug</Configuration>
    <Platform Condition=" '$(Platform)' == '' ">x86</Platform>
    <ProjectGuid>{95494195-DCA4-4633-B78B-2087836C11D0}</ProjectGuid>
    <OutputType>Library</OutputType>
    <AppDesignerFolder>Properties</AppDesignerFolder>
    <RootNamespace>NpmTests</RootNamespace>
    <AssemblyName>NpmTests</AssemblyName>
    <ProjectTypeGuids>{3AC096D0-A1C2-E12C-1390-A8335801FDAB};{FAE04EC0-301F-11D3-BF4B-00C04F79EFBC}</ProjectTypeGuids>
    <VSToolsPath Condition="'$(VSToolsPath)' == ''">$(MSBuildExtensionsPath32)\Microsoft\VisualStudio\v$(VisualStudioVersion)</VSToolsPath>
    <ReferencePath>$(ProgramFiles)\Common Files\microsoft shared\VSTT\$(VisualStudioVersion)\UITestExtensionPackages</ReferencePath>
    <TestProjectType>UnitTest</TestProjectType>
    <SolutionDir Condition="$(SolutionDir) == '' Or $(SolutionDir) == '*Undefined*'">..\..\</SolutionDir>
    <RestorePackages>true</RestorePackages>
    <SccProjectName>SAK</SccProjectName>
    <SccLocalPath>SAK</SccLocalPath>
    <SccAuxPath>SAK</SccAuxPath>
    <SccProvider>SAK</SccProvider>
  </PropertyGroup>
  <PropertyGroup Condition=" '$(Platform)' == 'x86' ">
    <PlatformTarget>x86</PlatformTarget>
  </PropertyGroup>
  <Choose>
    <!-- 
    VS 2015's devenv.config.exe contains a bindingRedirect for Newtonsoft.Json
    (versions 0.0.0.0-6.0.0.0 -> 6.0.0.0) so until we upgrade everything to use
    6.0.0.0 (or get VS to remove the redirect) and deal with all the breaking changes,
    we should conditionally include the respective Newtonsoft.Json dll version so 
    that our tests will work with the version shipped with VS 2015.
    -->
    <When Condition="'$(VSTarget)' == '12.0' Or '$(VSTarget)' == '11.0'">
      <ItemGroup>
        <Reference Include="Newtonsoft.Json, Version=4.5.0.0, Culture=neutral, PublicKeyToken=30ad4fe6b2a6aeed, processorArchitecture=MSIL">
          <HintPath>..\..\packages\Newtonsoft.Json.4.5.11\lib\net40\Newtonsoft.Json.dll</HintPath>
        </Reference>
      </ItemGroup>
    </When>
    <When Condition="'$(VSTarget)' == '14.0' Or '$(VSTarget)' == '15.0'">
      <ItemGroup>
        <Reference Include="Newtonsoft.Json, Version=6.0.0.0, Culture=neutral, PublicKeyToken=30ad4fe6b2a6aeed, processorArchitecture=MSIL">
          <HintPath>..\..\packages\Newtonsoft.Json.6.0.4\lib\net40\Newtonsoft.Json.dll</HintPath>
        </Reference>
      </ItemGroup>
    </When>
  </Choose>
  <ItemGroup>
    <Reference Include="Microsoft.CSharp" />
    <Reference Include="Microsoft.VisualStudio.QualityTools.UnitTestFramework" />
    <Reference Include="System" />
    <Compile Include="AbstractFilesystemPackageJsonTests.cs" />
    <Compile Include="AbstractPackageJsonTests.cs" />
    <Compile Include="InstallUninstallPackageTests.cs" />
    <Compile Include="FileSystemPackageJsonTests.cs" />
    <Compile Include="MaxPathTests.cs" />
    <Compile Include="MockPackageCatalog.cs" />
    <Compile Include="MockPackageJsonSource.cs" />
    <Compile Include="ModuleHierarchyTests.cs" />
    <Compile Include="NpmExecuteCommandTests.cs" />
    <Compile Include="NpmSearchTests.cs" />
    <Compile Include="PackageJsonDependencyTests.cs" />
    <Compile Include="PackageJsonTests.cs" />
    <Compile Include="ProblematicPackageJsonTests.cs" />
    <Compile Include="Properties\AssemblyInfo.cs" />
    <Compile Include="SemverVersionTestHelper.cs" />
    <Compile Include="SemverVersionTests.cs" />
    <Compile Include="TemporaryFileManager.cs" />
  </ItemGroup>
  <ItemGroup>
    <EmbeddedResource Include="TestData\fresh_package.json" />
  </ItemGroup>
  <ItemGroup>
    <ProjectReference Include="..\..\..\Common\Tests\Utilities\TestUtilities.csproj">
      <Project>{d092d54e-ff29-4d32-9aee-4ef704c92f67}</Project>
      <Name>TestUtilities</Name>
    </ProjectReference>
    <ProjectReference Include="..\..\Product\Npm\Npm.csproj">
      <Project>{e5ef4b0a-ab41-4b98-8fa8-98d6348003a8}</Project>
      <Name>Npm</Name>
    </ProjectReference>
  </ItemGroup>
  <ItemGroup>
    <None Include="packages.config" />
    <None Include="TestData\NpmSearchData\NpmCache\packagecache.sqlite">
      <CopyToOutputDirectory>PreserveNewest</CopyToOutputDirectory>
    </None>
    <None Include="TestData\NpmSearchData\NpmCache\registry\registrycache.sqlite">
      <CopyToOutputDirectory>PreserveNewest</CopyToOutputDirectory>
    </None>
    <None Include="TestData\NpmPackageJsonData\fresh_package.json">
      <CopyToOutputDirectory>PreserveNewest</CopyToOutputDirectory>
    </None>
    <None Include="TestData\NpmPackageJsonData\fresh_package_doublecolon.json">
      <CopyToOutputDirectory>PreserveNewest</CopyToOutputDirectory>
    </None>
    <None Include="TestData\NpmPackageJsonData\fresh_package_doublecomma.json">
      <CopyToOutputDirectory>PreserveNewest</CopyToOutputDirectory>
    </None>
    <None Include="TestData\NpmPackageJsonData\fresh_package_duplicateproperty.json">
      <CopyToOutputDirectory>PreserveNewest</CopyToOutputDirectory>
    </None>
    <None Include="TestData\NpmPackageJsonData\fresh_package_leadingbrace.json">
      <CopyToOutputDirectory>PreserveNewest</CopyToOutputDirectory>
    </None>
    <None Include="TestData\NpmPackageJsonData\fresh_package_leadingletter.json">
      <CopyToOutputDirectory>PreserveNewest</CopyToOutputDirectory>
    </None>
    <None Include="TestData\NpmPackageJsonData\fresh_package_leadingsquarebrace.json">
      <CopyToOutputDirectory>PreserveNewest</CopyToOutputDirectory>
    </None>
    <None Include="TestData\NpmPackageJsonData\fresh_package_missingcolon.json">
      <CopyToOutputDirectory>PreserveNewest</CopyToOutputDirectory>
    </None>
    <None Include="TestData\NpmPackageJsonData\fresh_package_missingcomma.json">
      <CopyToOutputDirectory>PreserveNewest</CopyToOutputDirectory>
    </None>
    <None Include="TestData\NpmPackageJsonData\fresh_package_missingleadingbrace.json">
      <CopyToOutputDirectory>PreserveNewest</CopyToOutputDirectory>
    </None>
    <None Include="TestData\NpmPackageJsonData\fresh_package_missingleadinglistbrace.json">
      <CopyToOutputDirectory>PreserveNewest</CopyToOutputDirectory>
    </None>
    <None Include="TestData\NpmPackageJsonData\fresh_package_missingleadingpropnamequote.json">
      <CopyToOutputDirectory>PreserveNewest</CopyToOutputDirectory>
    </None>
    <None Include="TestData\NpmPackageJsonData\fresh_package_missingonepropnamequote.json">
      <CopyToOutputDirectory>PreserveNewest</CopyToOutputDirectory>
    </None>
    <None Include="TestData\NpmPackageJsonData\fresh_package_missingpropnamequotes.json">
      <CopyToOutputDirectory>PreserveNewest</CopyToOutputDirectory>
    </None>
    <None Include="TestData\NpmPackageJsonData\fresh_package_missingtrailingbrace.json">
      <CopyToOutputDirectory>PreserveNewest</CopyToOutputDirectory>
    </None>
    <None Include="TestData\NpmPackageJsonData\fresh_package_missingtrailinglistbrace.json">
      <CopyToOutputDirectory>PreserveNewest</CopyToOutputDirectory>
    </None>
    <None Include="TestData\NpmPackageJsonData\fresh_package_unescapedquote.json">
      <CopyToOutputDirectory>PreserveNewest</CopyToOutputDirectory>
    </None>
    <None Include="TestData\NpmSearchData\packagecache.min.json">
      <CopyToOutputDirectory>PreserveNewest</CopyToOutputDirectory>
    </None>
    <None Include="TestData\NpmSearchData\since_packages.array.json">
      <CopyToOutputDirectory>PreserveNewest</CopyToOutputDirectory>
    </None>
    <None Include="TestData\NpmSearchData\since_packages.object.json">
      <CopyToOutputDirectory>PreserveNewest</CopyToOutputDirectory>
    </None>
    <None Include="TestData\NpmSearchData\testpackagecache.sqlite">
      <CopyToOutputDirectory>PreserveNewest</CopyToOutputDirectory>
    </None>
  </ItemGroup>
  <ItemGroup>
    <Content Include="..\..\Common\SQLite\sqlite3.dll">
      <Link>sqlite3.dll</Link>
      <CopyToOutputDirectory>PreserveNewest</CopyToOutputDirectory>
    </Content>
  </ItemGroup>
  <Import Project="..\TestProjectAfter.settings" />
  <Import Project="$(SolutionDir)\.nuget\nuget.targets" />
=======
﻿<?xml version="1.0" encoding="utf-8"?>
<Project ToolsVersion="4.0" DefaultTargets="Build" xmlns="http://schemas.microsoft.com/developer/msbuild/2003">
  <Choose>
    <When Condition=" '$(VisualStudioVersion)'=='14.0'  Or '$(TargetVisualStudioVersion)'=='VS140' ">
      <PropertyGroup>
        <MinimumVisualStudioVersion>14.0</MinimumVisualStudioVersion>
        <FileUpgradeFlags>
        </FileUpgradeFlags>
        <UpgradeBackupLocation>
        </UpgradeBackupLocation>
        <OldToolsVersion>4.0</OldToolsVersion>
      </PropertyGroup>
    </When>
    <When Condition=" '$(VisualStudioVersion)'=='12.0'  Or '$(TargetVisualStudioVersion)'=='VS120' ">
      <PropertyGroup>
        <MinimumVisualStudioVersion>12.0</MinimumVisualStudioVersion>
        <FileUpgradeFlags>
        </FileUpgradeFlags>
        <UpgradeBackupLocation>
        </UpgradeBackupLocation>
        <OldToolsVersion>4.0</OldToolsVersion>
      </PropertyGroup>
    </When>
    <When Condition=" '$(VisualStudioVersion)'=='11.0'  Or '$(TargetVisualStudioVersion)'=='VS110' ">
      <PropertyGroup>
        <MinimumVisualStudioVersion>11.0</MinimumVisualStudioVersion>
        <FileUpgradeFlags>
        </FileUpgradeFlags>
        <UpgradeBackupLocation>
        </UpgradeBackupLocation>
        <OldToolsVersion>4.0</OldToolsVersion>
      </PropertyGroup>
    </When>
  </Choose>
  <Import Project="..\TestProjectBefore.settings" />
  <PropertyGroup>
    <Configuration Condition=" '$(Configuration)' == '' ">Debug</Configuration>
    <Platform Condition=" '$(Platform)' == '' ">x86</Platform>
    <ProjectGuid>{95494195-DCA4-4633-B78B-2087836C11D0}</ProjectGuid>
    <OutputType>Library</OutputType>
    <AppDesignerFolder>Properties</AppDesignerFolder>
    <RootNamespace>NpmTests</RootNamespace>
    <AssemblyName>NpmTests</AssemblyName>
    <ProjectTypeGuids>{3AC096D0-A1C2-E12C-1390-A8335801FDAB};{FAE04EC0-301F-11D3-BF4B-00C04F79EFBC}</ProjectTypeGuids>
    <VSToolsPath Condition="'$(VSToolsPath)' == ''">$(MSBuildExtensionsPath32)\Microsoft\VisualStudio\v$(VisualStudioVersion)</VSToolsPath>
    <ReferencePath>$(ProgramFiles)\Common Files\microsoft shared\VSTT\$(VisualStudioVersion)\UITestExtensionPackages</ReferencePath>
    <TestProjectType>UnitTest</TestProjectType>
    <SolutionDir Condition="$(SolutionDir) == '' Or $(SolutionDir) == '*Undefined*'">..\..\</SolutionDir>
    <RestorePackages>true</RestorePackages>
    <SccProjectName>SAK</SccProjectName>
    <SccLocalPath>SAK</SccLocalPath>
    <SccAuxPath>SAK</SccAuxPath>
    <SccProvider>SAK</SccProvider>
  </PropertyGroup>
  <PropertyGroup Condition=" '$(Platform)' == 'x86' ">
    <PlatformTarget>x86</PlatformTarget>
  </PropertyGroup>
  <Choose>
    <!-- 
    VS 2015's devenv.config.exe contains a bindingRedirect for Newtonsoft.Json
    (versions 0.0.0.0-6.0.0.0 -> 6.0.0.0) so until we upgrade everything to use
    6.0.0.0 (or get VS to remove the redirect) and deal with all the breaking changes,
    we should conditionally include the respective Newtonsoft.Json dll version so 
    that our tests will work with the version shipped with VS 2015.
    -->
    <When Condition="'$(VSTarget)' == '12.0' Or '$(VSTarget)' == '11.0'">
      <ItemGroup>
        <Reference Include="Newtonsoft.Json, Version=4.5.0.0, Culture=neutral, PublicKeyToken=30ad4fe6b2a6aeed, processorArchitecture=MSIL">
          <HintPath>..\..\packages\Newtonsoft.Json.4.5.11\lib\net40\Newtonsoft.Json.dll</HintPath>
        </Reference>
      </ItemGroup>
    </When>
    <When Condition="'$(VSTarget)' == '14.0'">
      <ItemGroup>
        <Reference Include="Newtonsoft.Json, Version=6.0.0.0, Culture=neutral, PublicKeyToken=30ad4fe6b2a6aeed, processorArchitecture=MSIL">
          <HintPath>..\..\packages\Newtonsoft.Json.6.0.4\lib\net40\Newtonsoft.Json.dll</HintPath>
        </Reference>
      </ItemGroup>
    </When>
  </Choose>
  <ItemGroup>
    <Reference Include="Microsoft.CSharp" />
    <Reference Include="Microsoft.VisualStudio.QualityTools.UnitTestFramework" />
    <Reference Include="System" />
    <Compile Include="FilesystemPackageJsonTestHelpers.cs" />
    <Compile Include="AbstractPackageJsonTests.cs" />
    <Compile Include="InstallUninstallPackageTests.cs" />
    <Compile Include="FileSystemPackageJsonTests.cs" />
    <Compile Include="MaxPathTests.cs" />
    <Compile Include="MockPackageCatalog.cs" />
    <Compile Include="MockPackageJsonSource.cs" />
    <Compile Include="ModuleHierarchyTests.cs" />
    <Compile Include="NpmExecuteCommandTests.cs" />
    <Compile Include="NpmSearchTests.cs" />
    <Compile Include="PackageJsonDependencyTests.cs" />
    <Compile Include="PackageJsonTests.cs" />
    <Compile Include="ProblematicPackageJsonTests.cs" />
    <Compile Include="Properties\AssemblyInfo.cs" />
    <Compile Include="SemverVersionTestHelper.cs" />
    <Compile Include="SemverVersionTests.cs" />
    <Compile Include="TemporaryFileManager.cs" />
  </ItemGroup>
  <ItemGroup>
    <EmbeddedResource Include="TestData\fresh_package.json" />
  </ItemGroup>
  <ItemGroup>
    <ProjectReference Include="..\..\..\Common\Tests\Utilities\TestUtilities.csproj">
      <Project>{d092d54e-ff29-4d32-9aee-4ef704c92f67}</Project>
      <Name>TestUtilities</Name>
    </ProjectReference>
    <ProjectReference Include="..\..\Product\Npm\Npm.csproj">
      <Project>{e5ef4b0a-ab41-4b98-8fa8-98d6348003a8}</Project>
      <Name>Npm</Name>
    </ProjectReference>
  </ItemGroup>
  <ItemGroup>
    <None Include="packages.config" />
    <None Include="TestData\NpmSearchData\NpmCache\packagecache.sqlite">
      <CopyToOutputDirectory>PreserveNewest</CopyToOutputDirectory>
    </None>
    <None Include="TestData\NpmSearchData\NpmCache\registry\registrycache.sqlite">
      <CopyToOutputDirectory>PreserveNewest</CopyToOutputDirectory>
    </None>
    <None Include="TestData\NpmPackageJsonData\fresh_package.json">
      <CopyToOutputDirectory>PreserveNewest</CopyToOutputDirectory>
    </None>
    <None Include="TestData\NpmPackageJsonData\fresh_package_doublecolon.json">
      <CopyToOutputDirectory>PreserveNewest</CopyToOutputDirectory>
    </None>
    <None Include="TestData\NpmPackageJsonData\fresh_package_doublecomma.json">
      <CopyToOutputDirectory>PreserveNewest</CopyToOutputDirectory>
    </None>
    <None Include="TestData\NpmPackageJsonData\fresh_package_duplicateproperty.json">
      <CopyToOutputDirectory>PreserveNewest</CopyToOutputDirectory>
    </None>
    <None Include="TestData\NpmPackageJsonData\fresh_package_leadingbrace.json">
      <CopyToOutputDirectory>PreserveNewest</CopyToOutputDirectory>
    </None>
    <None Include="TestData\NpmPackageJsonData\fresh_package_leadingletter.json">
      <CopyToOutputDirectory>PreserveNewest</CopyToOutputDirectory>
    </None>
    <None Include="TestData\NpmPackageJsonData\fresh_package_leadingsquarebrace.json">
      <CopyToOutputDirectory>PreserveNewest</CopyToOutputDirectory>
    </None>
    <None Include="TestData\NpmPackageJsonData\fresh_package_missingcolon.json">
      <CopyToOutputDirectory>PreserveNewest</CopyToOutputDirectory>
    </None>
    <None Include="TestData\NpmPackageJsonData\fresh_package_missingcomma.json">
      <CopyToOutputDirectory>PreserveNewest</CopyToOutputDirectory>
    </None>
    <None Include="TestData\NpmPackageJsonData\fresh_package_missingleadingbrace.json">
      <CopyToOutputDirectory>PreserveNewest</CopyToOutputDirectory>
    </None>
    <None Include="TestData\NpmPackageJsonData\fresh_package_missingleadinglistbrace.json">
      <CopyToOutputDirectory>PreserveNewest</CopyToOutputDirectory>
    </None>
    <None Include="TestData\NpmPackageJsonData\fresh_package_missingleadingpropnamequote.json">
      <CopyToOutputDirectory>PreserveNewest</CopyToOutputDirectory>
    </None>
    <None Include="TestData\NpmPackageJsonData\fresh_package_missingonepropnamequote.json">
      <CopyToOutputDirectory>PreserveNewest</CopyToOutputDirectory>
    </None>
    <None Include="TestData\NpmPackageJsonData\fresh_package_missingpropnamequotes.json">
      <CopyToOutputDirectory>PreserveNewest</CopyToOutputDirectory>
    </None>
    <None Include="TestData\NpmPackageJsonData\fresh_package_missingtrailingbrace.json">
      <CopyToOutputDirectory>PreserveNewest</CopyToOutputDirectory>
    </None>
    <None Include="TestData\NpmPackageJsonData\fresh_package_missingtrailinglistbrace.json">
      <CopyToOutputDirectory>PreserveNewest</CopyToOutputDirectory>
    </None>
    <None Include="TestData\NpmPackageJsonData\fresh_package_unescapedquote.json">
      <CopyToOutputDirectory>PreserveNewest</CopyToOutputDirectory>
    </None>
    <None Include="TestData\NpmSearchData\packagecache.min.json">
      <CopyToOutputDirectory>PreserveNewest</CopyToOutputDirectory>
    </None>
    <None Include="TestData\NpmSearchData\since_packages.array.json">
      <CopyToOutputDirectory>PreserveNewest</CopyToOutputDirectory>
    </None>
    <None Include="TestData\NpmSearchData\since_packages.object.json">
      <CopyToOutputDirectory>PreserveNewest</CopyToOutputDirectory>
    </None>
    <None Include="TestData\NpmSearchData\testpackagecache.sqlite">
      <CopyToOutputDirectory>PreserveNewest</CopyToOutputDirectory>
    </None>
  </ItemGroup>
  <ItemGroup>
    <Content Include="..\..\Common\SQLite\sqlite3.dll">
      <Link>sqlite3.dll</Link>
      <CopyToOutputDirectory>PreserveNewest</CopyToOutputDirectory>
    </Content>
  </ItemGroup>
  <Import Project="..\TestProjectAfter.settings" />
  <Import Project="$(SolutionDir)\.nuget\nuget.targets" />
>>>>>>> e5e2e1f9
</Project><|MERGE_RESOLUTION|>--- conflicted
+++ resolved
@@ -1,4 +1,3 @@
-<<<<<<< HEAD
 ﻿<?xml version="1.0" encoding="utf-8"?>
 <Project ToolsVersion="4.0" DefaultTargets="Build" xmlns="http://schemas.microsoft.com/developer/msbuild/2003">
   <Choose>
@@ -204,201 +203,4 @@
   </ItemGroup>
   <Import Project="..\TestProjectAfter.settings" />
   <Import Project="$(SolutionDir)\.nuget\nuget.targets" />
-=======
-﻿<?xml version="1.0" encoding="utf-8"?>
-<Project ToolsVersion="4.0" DefaultTargets="Build" xmlns="http://schemas.microsoft.com/developer/msbuild/2003">
-  <Choose>
-    <When Condition=" '$(VisualStudioVersion)'=='14.0'  Or '$(TargetVisualStudioVersion)'=='VS140' ">
-      <PropertyGroup>
-        <MinimumVisualStudioVersion>14.0</MinimumVisualStudioVersion>
-        <FileUpgradeFlags>
-        </FileUpgradeFlags>
-        <UpgradeBackupLocation>
-        </UpgradeBackupLocation>
-        <OldToolsVersion>4.0</OldToolsVersion>
-      </PropertyGroup>
-    </When>
-    <When Condition=" '$(VisualStudioVersion)'=='12.0'  Or '$(TargetVisualStudioVersion)'=='VS120' ">
-      <PropertyGroup>
-        <MinimumVisualStudioVersion>12.0</MinimumVisualStudioVersion>
-        <FileUpgradeFlags>
-        </FileUpgradeFlags>
-        <UpgradeBackupLocation>
-        </UpgradeBackupLocation>
-        <OldToolsVersion>4.0</OldToolsVersion>
-      </PropertyGroup>
-    </When>
-    <When Condition=" '$(VisualStudioVersion)'=='11.0'  Or '$(TargetVisualStudioVersion)'=='VS110' ">
-      <PropertyGroup>
-        <MinimumVisualStudioVersion>11.0</MinimumVisualStudioVersion>
-        <FileUpgradeFlags>
-        </FileUpgradeFlags>
-        <UpgradeBackupLocation>
-        </UpgradeBackupLocation>
-        <OldToolsVersion>4.0</OldToolsVersion>
-      </PropertyGroup>
-    </When>
-  </Choose>
-  <Import Project="..\TestProjectBefore.settings" />
-  <PropertyGroup>
-    <Configuration Condition=" '$(Configuration)' == '' ">Debug</Configuration>
-    <Platform Condition=" '$(Platform)' == '' ">x86</Platform>
-    <ProjectGuid>{95494195-DCA4-4633-B78B-2087836C11D0}</ProjectGuid>
-    <OutputType>Library</OutputType>
-    <AppDesignerFolder>Properties</AppDesignerFolder>
-    <RootNamespace>NpmTests</RootNamespace>
-    <AssemblyName>NpmTests</AssemblyName>
-    <ProjectTypeGuids>{3AC096D0-A1C2-E12C-1390-A8335801FDAB};{FAE04EC0-301F-11D3-BF4B-00C04F79EFBC}</ProjectTypeGuids>
-    <VSToolsPath Condition="'$(VSToolsPath)' == ''">$(MSBuildExtensionsPath32)\Microsoft\VisualStudio\v$(VisualStudioVersion)</VSToolsPath>
-    <ReferencePath>$(ProgramFiles)\Common Files\microsoft shared\VSTT\$(VisualStudioVersion)\UITestExtensionPackages</ReferencePath>
-    <TestProjectType>UnitTest</TestProjectType>
-    <SolutionDir Condition="$(SolutionDir) == '' Or $(SolutionDir) == '*Undefined*'">..\..\</SolutionDir>
-    <RestorePackages>true</RestorePackages>
-    <SccProjectName>SAK</SccProjectName>
-    <SccLocalPath>SAK</SccLocalPath>
-    <SccAuxPath>SAK</SccAuxPath>
-    <SccProvider>SAK</SccProvider>
-  </PropertyGroup>
-  <PropertyGroup Condition=" '$(Platform)' == 'x86' ">
-    <PlatformTarget>x86</PlatformTarget>
-  </PropertyGroup>
-  <Choose>
-    <!-- 
-    VS 2015's devenv.config.exe contains a bindingRedirect for Newtonsoft.Json
-    (versions 0.0.0.0-6.0.0.0 -> 6.0.0.0) so until we upgrade everything to use
-    6.0.0.0 (or get VS to remove the redirect) and deal with all the breaking changes,
-    we should conditionally include the respective Newtonsoft.Json dll version so 
-    that our tests will work with the version shipped with VS 2015.
-    -->
-    <When Condition="'$(VSTarget)' == '12.0' Or '$(VSTarget)' == '11.0'">
-      <ItemGroup>
-        <Reference Include="Newtonsoft.Json, Version=4.5.0.0, Culture=neutral, PublicKeyToken=30ad4fe6b2a6aeed, processorArchitecture=MSIL">
-          <HintPath>..\..\packages\Newtonsoft.Json.4.5.11\lib\net40\Newtonsoft.Json.dll</HintPath>
-        </Reference>
-      </ItemGroup>
-    </When>
-    <When Condition="'$(VSTarget)' == '14.0'">
-      <ItemGroup>
-        <Reference Include="Newtonsoft.Json, Version=6.0.0.0, Culture=neutral, PublicKeyToken=30ad4fe6b2a6aeed, processorArchitecture=MSIL">
-          <HintPath>..\..\packages\Newtonsoft.Json.6.0.4\lib\net40\Newtonsoft.Json.dll</HintPath>
-        </Reference>
-      </ItemGroup>
-    </When>
-  </Choose>
-  <ItemGroup>
-    <Reference Include="Microsoft.CSharp" />
-    <Reference Include="Microsoft.VisualStudio.QualityTools.UnitTestFramework" />
-    <Reference Include="System" />
-    <Compile Include="FilesystemPackageJsonTestHelpers.cs" />
-    <Compile Include="AbstractPackageJsonTests.cs" />
-    <Compile Include="InstallUninstallPackageTests.cs" />
-    <Compile Include="FileSystemPackageJsonTests.cs" />
-    <Compile Include="MaxPathTests.cs" />
-    <Compile Include="MockPackageCatalog.cs" />
-    <Compile Include="MockPackageJsonSource.cs" />
-    <Compile Include="ModuleHierarchyTests.cs" />
-    <Compile Include="NpmExecuteCommandTests.cs" />
-    <Compile Include="NpmSearchTests.cs" />
-    <Compile Include="PackageJsonDependencyTests.cs" />
-    <Compile Include="PackageJsonTests.cs" />
-    <Compile Include="ProblematicPackageJsonTests.cs" />
-    <Compile Include="Properties\AssemblyInfo.cs" />
-    <Compile Include="SemverVersionTestHelper.cs" />
-    <Compile Include="SemverVersionTests.cs" />
-    <Compile Include="TemporaryFileManager.cs" />
-  </ItemGroup>
-  <ItemGroup>
-    <EmbeddedResource Include="TestData\fresh_package.json" />
-  </ItemGroup>
-  <ItemGroup>
-    <ProjectReference Include="..\..\..\Common\Tests\Utilities\TestUtilities.csproj">
-      <Project>{d092d54e-ff29-4d32-9aee-4ef704c92f67}</Project>
-      <Name>TestUtilities</Name>
-    </ProjectReference>
-    <ProjectReference Include="..\..\Product\Npm\Npm.csproj">
-      <Project>{e5ef4b0a-ab41-4b98-8fa8-98d6348003a8}</Project>
-      <Name>Npm</Name>
-    </ProjectReference>
-  </ItemGroup>
-  <ItemGroup>
-    <None Include="packages.config" />
-    <None Include="TestData\NpmSearchData\NpmCache\packagecache.sqlite">
-      <CopyToOutputDirectory>PreserveNewest</CopyToOutputDirectory>
-    </None>
-    <None Include="TestData\NpmSearchData\NpmCache\registry\registrycache.sqlite">
-      <CopyToOutputDirectory>PreserveNewest</CopyToOutputDirectory>
-    </None>
-    <None Include="TestData\NpmPackageJsonData\fresh_package.json">
-      <CopyToOutputDirectory>PreserveNewest</CopyToOutputDirectory>
-    </None>
-    <None Include="TestData\NpmPackageJsonData\fresh_package_doublecolon.json">
-      <CopyToOutputDirectory>PreserveNewest</CopyToOutputDirectory>
-    </None>
-    <None Include="TestData\NpmPackageJsonData\fresh_package_doublecomma.json">
-      <CopyToOutputDirectory>PreserveNewest</CopyToOutputDirectory>
-    </None>
-    <None Include="TestData\NpmPackageJsonData\fresh_package_duplicateproperty.json">
-      <CopyToOutputDirectory>PreserveNewest</CopyToOutputDirectory>
-    </None>
-    <None Include="TestData\NpmPackageJsonData\fresh_package_leadingbrace.json">
-      <CopyToOutputDirectory>PreserveNewest</CopyToOutputDirectory>
-    </None>
-    <None Include="TestData\NpmPackageJsonData\fresh_package_leadingletter.json">
-      <CopyToOutputDirectory>PreserveNewest</CopyToOutputDirectory>
-    </None>
-    <None Include="TestData\NpmPackageJsonData\fresh_package_leadingsquarebrace.json">
-      <CopyToOutputDirectory>PreserveNewest</CopyToOutputDirectory>
-    </None>
-    <None Include="TestData\NpmPackageJsonData\fresh_package_missingcolon.json">
-      <CopyToOutputDirectory>PreserveNewest</CopyToOutputDirectory>
-    </None>
-    <None Include="TestData\NpmPackageJsonData\fresh_package_missingcomma.json">
-      <CopyToOutputDirectory>PreserveNewest</CopyToOutputDirectory>
-    </None>
-    <None Include="TestData\NpmPackageJsonData\fresh_package_missingleadingbrace.json">
-      <CopyToOutputDirectory>PreserveNewest</CopyToOutputDirectory>
-    </None>
-    <None Include="TestData\NpmPackageJsonData\fresh_package_missingleadinglistbrace.json">
-      <CopyToOutputDirectory>PreserveNewest</CopyToOutputDirectory>
-    </None>
-    <None Include="TestData\NpmPackageJsonData\fresh_package_missingleadingpropnamequote.json">
-      <CopyToOutputDirectory>PreserveNewest</CopyToOutputDirectory>
-    </None>
-    <None Include="TestData\NpmPackageJsonData\fresh_package_missingonepropnamequote.json">
-      <CopyToOutputDirectory>PreserveNewest</CopyToOutputDirectory>
-    </None>
-    <None Include="TestData\NpmPackageJsonData\fresh_package_missingpropnamequotes.json">
-      <CopyToOutputDirectory>PreserveNewest</CopyToOutputDirectory>
-    </None>
-    <None Include="TestData\NpmPackageJsonData\fresh_package_missingtrailingbrace.json">
-      <CopyToOutputDirectory>PreserveNewest</CopyToOutputDirectory>
-    </None>
-    <None Include="TestData\NpmPackageJsonData\fresh_package_missingtrailinglistbrace.json">
-      <CopyToOutputDirectory>PreserveNewest</CopyToOutputDirectory>
-    </None>
-    <None Include="TestData\NpmPackageJsonData\fresh_package_unescapedquote.json">
-      <CopyToOutputDirectory>PreserveNewest</CopyToOutputDirectory>
-    </None>
-    <None Include="TestData\NpmSearchData\packagecache.min.json">
-      <CopyToOutputDirectory>PreserveNewest</CopyToOutputDirectory>
-    </None>
-    <None Include="TestData\NpmSearchData\since_packages.array.json">
-      <CopyToOutputDirectory>PreserveNewest</CopyToOutputDirectory>
-    </None>
-    <None Include="TestData\NpmSearchData\since_packages.object.json">
-      <CopyToOutputDirectory>PreserveNewest</CopyToOutputDirectory>
-    </None>
-    <None Include="TestData\NpmSearchData\testpackagecache.sqlite">
-      <CopyToOutputDirectory>PreserveNewest</CopyToOutputDirectory>
-    </None>
-  </ItemGroup>
-  <ItemGroup>
-    <Content Include="..\..\Common\SQLite\sqlite3.dll">
-      <Link>sqlite3.dll</Link>
-      <CopyToOutputDirectory>PreserveNewest</CopyToOutputDirectory>
-    </Content>
-  </ItemGroup>
-  <Import Project="..\TestProjectAfter.settings" />
-  <Import Project="$(SolutionDir)\.nuget\nuget.targets" />
->>>>>>> e5e2e1f9
 </Project>